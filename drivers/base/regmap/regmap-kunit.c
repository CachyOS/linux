--- conflicted
+++ resolved
@@ -11,8 +11,6 @@
 
 #define BLOCK_TEST_SIZE 12
 
-<<<<<<< HEAD
-=======
 KUNIT_DEFINE_ACTION_WRAPPER(regmap_exit_action, regmap_exit, struct regmap *);
 
 struct regmap_test_priv {
@@ -26,7 +24,6 @@
 	unsigned int from_reg;
 };
 
->>>>>>> 0c383648
 static void get_changed_bytes(void *orig, void *new, size_t size)
 {
 	char *o = orig;
@@ -686,10 +683,6 @@
 	int i;
 
 	config = test_regmap_config;
-<<<<<<< HEAD
-	config.cache_type = t->type;
-=======
->>>>>>> 0c383648
 	config.volatile_reg = test_range_all_volatile;
 	config.ranges = &test_range;
 	config.num_ranges = 1;
@@ -1293,102 +1286,6 @@
 		KUNIT_EXPECT_FALSE(test, data->written[i]);
 }
 
-<<<<<<< HEAD
-static void cache_present(struct kunit *test)
-{
-	struct regcache_types *t = (struct regcache_types *)test->param_value;
-	struct regmap *map;
-	struct regmap_config config;
-	struct regmap_ram_data *data;
-	unsigned int val;
-	int i;
-
-	config = test_regmap_config;
-	config.cache_type = t->type;
-
-	map = gen_regmap(&config, &data);
-	KUNIT_ASSERT_FALSE(test, IS_ERR(map));
-	if (IS_ERR(map))
-		return;
-
-	for (i = 0; i < BLOCK_TEST_SIZE; i++)
-		data->read[i] = false;
-
-	/* No defaults so no registers cached. */
-	for (i = 0; i < BLOCK_TEST_SIZE; i++)
-		KUNIT_ASSERT_FALSE(test, regcache_reg_cached(map, i));
-
-	/* We didn't trigger any reads */
-	for (i = 0; i < BLOCK_TEST_SIZE; i++)
-		KUNIT_ASSERT_FALSE(test, data->read[i]);
-
-	/* Fill the cache */
-	for (i = 0; i < BLOCK_TEST_SIZE; i++)
-		KUNIT_EXPECT_EQ(test, 0, regmap_read(map, i, &val));
-
-	/* Now everything should be cached */
-	for (i = 0; i < BLOCK_TEST_SIZE; i++)
-		KUNIT_ASSERT_TRUE(test, regcache_reg_cached(map, i));
-
-	regmap_exit(map);
-}
-
-/* Check that caching the window register works with sync */
-static void cache_range_window_reg(struct kunit *test)
-{
-	struct regcache_types *t = (struct regcache_types *)test->param_value;
-	struct regmap *map;
-	struct regmap_config config;
-	struct regmap_ram_data *data;
-	unsigned int val;
-	int i;
-
-	config = test_regmap_config;
-	config.cache_type = t->type;
-	config.volatile_reg = test_range_window_volatile;
-	config.ranges = &test_range;
-	config.num_ranges = 1;
-	config.max_register = test_range.range_max;
-
-	map = gen_regmap(&config, &data);
-	KUNIT_ASSERT_FALSE(test, IS_ERR(map));
-	if (IS_ERR(map))
-		return;
-
-	/* Write new values to the entire range */
-	for (i = test_range.range_min; i <= test_range.range_max; i++)
-		KUNIT_ASSERT_EQ(test, 0, regmap_write(map, i, 0));
-
-	val = data->vals[test_range.selector_reg] & test_range.selector_mask;
-	KUNIT_ASSERT_EQ(test, val, 2);
-
-	/* Write to the first register in the range to reset the page */
-	KUNIT_ASSERT_EQ(test, 0, regmap_write(map, test_range.range_min, 0));
-	val = data->vals[test_range.selector_reg] & test_range.selector_mask;
-	KUNIT_ASSERT_EQ(test, val, 0);
-
-	/* Trigger a cache sync */
-	regcache_mark_dirty(map);
-	KUNIT_ASSERT_EQ(test, 0, regcache_sync(map));
-
-	/* Write to the first register again, the page should be reset */
-	KUNIT_ASSERT_EQ(test, 0, regmap_write(map, test_range.range_min, 0));
-	val = data->vals[test_range.selector_reg] & test_range.selector_mask;
-	KUNIT_ASSERT_EQ(test, val, 0);
-
-	/* Trigger another cache sync */
-	regcache_mark_dirty(map);
-	KUNIT_ASSERT_EQ(test, 0, regcache_sync(map));
-
-	/* Write to the last register again, the page should be reset */
-	KUNIT_ASSERT_EQ(test, 0, regmap_write(map, test_range.range_max, 0));
-	val = data->vals[test_range.selector_reg] & test_range.selector_mask;
-	KUNIT_ASSERT_EQ(test, val, 2);
-}
-
-struct raw_test_types {
-	const char *name;
-=======
 static void cache_drop_all_and_sync_no_defaults(struct kunit *test)
 {
 	const struct regmap_test_param *param = test->param_value;
@@ -1397,7 +1294,6 @@
 	struct regmap_ram_data *data;
 	unsigned int rval[BLOCK_TEST_SIZE];
 	int i;
->>>>>>> 0c383648
 
 	config = test_regmap_config;
 
@@ -1848,66 +1744,6 @@
 	KUNIT_ASSERT_EQ(test, val_test, val);
 }
 
-static bool reg_zero(struct device *dev, unsigned int reg)
-{
-	return reg == 0;
-}
-
-static bool ram_reg_zero(struct regmap_ram_data *data, unsigned int reg)
-{
-	return reg == 0;
-}
-
-static void raw_noinc_write(struct kunit *test)
-{
-	struct raw_test_types *t = (struct raw_test_types *)test->param_value;
-	struct regmap *map;
-	struct regmap_config config;
-	struct regmap_ram_data *data;
-	unsigned int val;
-	u16 val_test, val_last;
-	u16 val_array[BLOCK_TEST_SIZE];
-
-	config = raw_regmap_config;
-	config.volatile_reg = reg_zero;
-	config.writeable_noinc_reg = reg_zero;
-	config.readable_noinc_reg = reg_zero;
-
-	map = gen_raw_regmap(&config, t, &data);
-	KUNIT_ASSERT_FALSE(test, IS_ERR(map));
-	if (IS_ERR(map))
-		return;
-
-	data->noinc_reg = ram_reg_zero;
-
-	get_random_bytes(&val_array, sizeof(val_array));
-
-	if (config.val_format_endian == REGMAP_ENDIAN_BIG) {
-		val_test = be16_to_cpu(val_array[1]) + 100;
-		val_last = be16_to_cpu(val_array[BLOCK_TEST_SIZE - 1]);
-	} else {
-		val_test = le16_to_cpu(val_array[1]) + 100;
-		val_last = le16_to_cpu(val_array[BLOCK_TEST_SIZE - 1]);
-	}
-
-	/* Put some data into the register following the noinc register */
-	KUNIT_EXPECT_EQ(test, 0, regmap_write(map, 1, val_test));
-
-	/* Write some data to the noinc register */
-	KUNIT_EXPECT_EQ(test, 0, regmap_noinc_write(map, 0, val_array,
-						    sizeof(val_array)));
-
-	/* We should read back the last value written */
-	KUNIT_EXPECT_EQ(test, 0, regmap_read(map, 0, &val));
-	KUNIT_ASSERT_EQ(test, val_last, val);
-
-	/* Make sure we didn't touch the register after the noinc register */
-	KUNIT_EXPECT_EQ(test, 0, regmap_read(map, 1, &val));
-	KUNIT_ASSERT_EQ(test, val_test, val);
-
-	regmap_exit(map);
-}
-
 static void raw_sync(struct kunit *test)
 {
 	struct regmap *map;
@@ -1944,17 +1780,10 @@
 		case 3:
 			if (config.val_format_endian == REGMAP_ENDIAN_BIG) {
 				KUNIT_EXPECT_EQ(test, rval,
-<<<<<<< HEAD
-						be16_to_cpu(val[i - 2]));
-			} else {
-				KUNIT_EXPECT_EQ(test, rval,
-						le16_to_cpu(val[i - 2]));
-=======
 						be16_to_cpu((__force __be16)val[i - 2]));
 			} else {
 				KUNIT_EXPECT_EQ(test, rval,
 						le16_to_cpu((__force __le16)val[i - 2]));
->>>>>>> 0c383648
 			}
 			break;
 		case 4:
@@ -1974,11 +1803,7 @@
 		val[2] = cpu_to_be16(val[2]);
 	else
 		val[2] = cpu_to_le16(val[2]);
-<<<<<<< HEAD
-	
-=======
-
->>>>>>> 0c383648
+
 	/* The values should not appear in the "hardware" */
 	KUNIT_EXPECT_MEMNEQ(test, &hw_buf[2], &val[0], sizeof(val));
 
@@ -1992,75 +1817,7 @@
 
 	/* The values should now appear in the "hardware" */
 	KUNIT_EXPECT_MEMEQ(test, &hw_buf[2], &val[0], sizeof(val));
-<<<<<<< HEAD
-
-	regmap_exit(map);
-}
-
-static void raw_ranges(struct kunit *test)
-{
-	struct raw_test_types *t = (struct raw_test_types *)test->param_value;
-	struct regmap *map;
-	struct regmap_config config;
-	struct regmap_ram_data *data;
-	unsigned int val;
-	int i;
-
-	config = raw_regmap_config;
-	config.volatile_reg = test_range_all_volatile;
-	config.ranges = &test_range;
-	config.num_ranges = 1;
-	config.max_register = test_range.range_max;
-
-	map = gen_raw_regmap(&config, t, &data);
-	KUNIT_ASSERT_FALSE(test, IS_ERR(map));
-	if (IS_ERR(map))
-		return;
-
-	/* Reset the page to a non-zero value to trigger a change */
-	KUNIT_EXPECT_EQ(test, 0, regmap_write(map, test_range.selector_reg,
-					      test_range.range_max));
-
-	/* Check we set the page and use the window for writes */
-	data->written[test_range.selector_reg] = false;
-	data->written[test_range.window_start] = false;
-	KUNIT_EXPECT_EQ(test, 0, regmap_write(map, test_range.range_min, 0));
-	KUNIT_EXPECT_TRUE(test, data->written[test_range.selector_reg]);
-	KUNIT_EXPECT_TRUE(test, data->written[test_range.window_start]);
-
-	data->written[test_range.selector_reg] = false;
-	data->written[test_range.window_start] = false;
-	KUNIT_EXPECT_EQ(test, 0, regmap_write(map,
-					      test_range.range_min +
-					      test_range.window_len,
-					      0));
-	KUNIT_EXPECT_TRUE(test, data->written[test_range.selector_reg]);
-	KUNIT_EXPECT_TRUE(test, data->written[test_range.window_start]);
-
-	/* Same for reads */
-	data->written[test_range.selector_reg] = false;
-	data->read[test_range.window_start] = false;
-	KUNIT_EXPECT_EQ(test, 0, regmap_read(map, test_range.range_min, &val));
-	KUNIT_EXPECT_TRUE(test, data->written[test_range.selector_reg]);
-	KUNIT_EXPECT_TRUE(test, data->read[test_range.window_start]);
-
-	data->written[test_range.selector_reg] = false;
-	data->read[test_range.window_start] = false;
-	KUNIT_EXPECT_EQ(test, 0, regmap_read(map,
-					     test_range.range_min +
-					     test_range.window_len,
-					     &val));
-	KUNIT_EXPECT_TRUE(test, data->written[test_range.selector_reg]);
-	KUNIT_EXPECT_TRUE(test, data->read[test_range.window_start]);
-
-	/* No physical access triggered in the virtual range */
-	for (i = test_range.range_min; i < test_range.range_max; i++) {
-		KUNIT_EXPECT_FALSE(test, data->read[i]);
-		KUNIT_EXPECT_FALSE(test, data->written[i]);
-	}
-=======
-}
->>>>>>> 0c383648
+}
 
 static void raw_ranges(struct kunit *test)
 {
@@ -2146,17 +1903,12 @@
 	KUNIT_CASE_PARAM(cache_sync_readonly, real_cache_types_gen_params),
 	KUNIT_CASE_PARAM(cache_sync_patch, real_cache_types_gen_params),
 	KUNIT_CASE_PARAM(cache_drop, sparse_cache_types_gen_params),
-<<<<<<< HEAD
-	KUNIT_CASE_PARAM(cache_present, sparse_cache_types_gen_params),
-	KUNIT_CASE_PARAM(cache_range_window_reg, real_cache_types_gen_params),
-=======
 	KUNIT_CASE_PARAM(cache_drop_with_non_contiguous_ranges, sparse_cache_types_gen_params),
 	KUNIT_CASE_PARAM(cache_drop_all_and_sync_marked_dirty, sparse_cache_types_gen_params),
 	KUNIT_CASE_PARAM(cache_drop_all_and_sync_no_defaults, sparse_cache_types_gen_params),
 	KUNIT_CASE_PARAM(cache_drop_all_and_sync_has_defaults, sparse_cache_types_gen_params),
 	KUNIT_CASE_PARAM(cache_present, sparse_cache_types_gen_params),
 	KUNIT_CASE_PARAM(cache_range_window_reg, real_cache_types_only_gen_params),
->>>>>>> 0c383648
 
 	KUNIT_CASE_PARAM(raw_read_defaults_single, raw_test_types_gen_params),
 	KUNIT_CASE_PARAM(raw_read_defaults, raw_test_types_gen_params),
