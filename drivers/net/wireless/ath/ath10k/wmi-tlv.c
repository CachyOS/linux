--- conflicted
+++ resolved
@@ -1106,8 +1106,6 @@
 		dst->peer_rx_rate = __le32_to_cpu(src->peer_rx_rate);
 		list_add_tail(&dst->list, &stats->peers);
 	}
-<<<<<<< HEAD
-=======
 
 	kfree(tb);
 	return 0;
@@ -1167,7 +1165,6 @@
 	arg->flag = __le32_to_cpu(ev->flag);
 	arg->wake_reason = __le32_to_cpu(ev->wake_reason);
 	arg->data_len = __le32_to_cpu(ev->data_len);
->>>>>>> 45c9abc0
 
 	kfree(tb);
 	return 0;
