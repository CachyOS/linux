// SPDX-License-Identifier: GPL-2.0-or-later
/*
 * raid1.c : Multiple Devices driver for Linux
 *
 * Copyright (C) 1999, 2000, 2001 Ingo Molnar, Red Hat
 *
 * Copyright (C) 1996, 1997, 1998 Ingo Molnar, Miguel de Icaza, Gadi Oxman
 *
 * RAID-1 management functions.
 *
 * Better read-balancing code written by Mika Kuoppala <miku@iki.fi>, 2000
 *
 * Fixes to reconstruction by Jakob Østergaard" <jakob@ostenfeld.dk>
 * Various fixes by Neil Brown <neilb@cse.unsw.edu.au>
 *
 * Changes by Peter T. Breuer <ptb@it.uc3m.es> 31/1/2003 to support
 * bitmapped intelligence in resync:
 *
 *      - bitmap marked during normal i/o
 *      - bitmap used to skip nondirty blocks during sync
 *
 * Additions to bitmap code, (C) 2003-2004 Paul Clements, SteelEye Technology:
 * - persistent bitmap code
 */

#include <linux/slab.h>
#include <linux/delay.h>
#include <linux/blkdev.h>
#include <linux/module.h>
#include <linux/seq_file.h>
#include <linux/ratelimit.h>

#include <trace/events/block.h>

#include "md.h"
#include "raid1.h"
#include "md-bitmap.h"

#define UNSUPPORTED_MDDEV_FLAGS		\
	((1L << MD_HAS_JOURNAL) |	\
	 (1L << MD_JOURNAL_CLEAN) |	\
	 (1L << MD_HAS_PPL) |		\
	 (1L << MD_HAS_MULTIPLE_PPLS))

/*
 * Number of guaranteed r1bios in case of extreme VM load:
 */
#define	NR_RAID1_BIOS 256

/* when we get a read error on a read-only array, we redirect to another
 * device without failing the first device, or trying to over-write to
 * correct the read error.  To keep track of bad blocks on a per-bio
 * level, we store IO_BLOCKED in the appropriate 'bios' pointer
 */
#define IO_BLOCKED ((struct bio *)1)
/* When we successfully write to a known bad-block, we need to remove the
 * bad-block marking which must be done from process context.  So we record
 * the success by setting devs[n].bio to IO_MADE_GOOD
 */
#define IO_MADE_GOOD ((struct bio *)2)

#define BIO_SPECIAL(bio) ((unsigned long)bio <= 2)

/* When there are this many requests queue to be written by
 * the raid1 thread, we become 'congested' to provide back-pressure
 * for writeback.
 */
static int max_queued_requests = 1024;

static void allow_barrier(struct r1conf *conf, sector_t sector_nr);
static void lower_barrier(struct r1conf *conf, sector_t sector_nr);

#define raid1_log(md, fmt, args...)				\
	do { if ((md)->queue) blk_add_trace_msg((md)->queue, "raid1 " fmt, ##args); } while (0)

#include "raid1-10.c"

/*
 * for resync bio, r1bio pointer can be retrieved from the per-bio
 * 'struct resync_pages'.
 */
static inline struct r1bio *get_resync_r1bio(struct bio *bio)
{
	return get_resync_pages(bio)->raid_bio;
}

static void * r1bio_pool_alloc(gfp_t gfp_flags, void *data)
{
	struct pool_info *pi = data;
	int size = offsetof(struct r1bio, bios[pi->raid_disks]);

	/* allocate a r1bio with room for raid_disks entries in the bios array */
	return kzalloc(size, gfp_flags);
}

static void r1bio_pool_free(void *r1_bio, void *data)
{
	kfree(r1_bio);
}

#define RESYNC_DEPTH 32
#define RESYNC_SECTORS (RESYNC_BLOCK_SIZE >> 9)
#define RESYNC_WINDOW (RESYNC_BLOCK_SIZE * RESYNC_DEPTH)
#define RESYNC_WINDOW_SECTORS (RESYNC_WINDOW >> 9)
#define CLUSTER_RESYNC_WINDOW (16 * RESYNC_WINDOW)
#define CLUSTER_RESYNC_WINDOW_SECTORS (CLUSTER_RESYNC_WINDOW >> 9)

static void * r1buf_pool_alloc(gfp_t gfp_flags, void *data)
{
	struct pool_info *pi = data;
	struct r1bio *r1_bio;
	struct bio *bio;
	int need_pages;
	int j;
	struct resync_pages *rps;

	r1_bio = r1bio_pool_alloc(gfp_flags, pi);
	if (!r1_bio)
		return NULL;

	rps = kmalloc_array(pi->raid_disks, sizeof(struct resync_pages),
			    gfp_flags);
	if (!rps)
		goto out_free_r1bio;

	/*
	 * Allocate bios : 1 for reading, n-1 for writing
	 */
	for (j = pi->raid_disks ; j-- ; ) {
		bio = bio_kmalloc(gfp_flags, RESYNC_PAGES);
		if (!bio)
			goto out_free_bio;
		r1_bio->bios[j] = bio;
	}
	/*
	 * Allocate RESYNC_PAGES data pages and attach them to
	 * the first bio.
	 * If this is a user-requested check/repair, allocate
	 * RESYNC_PAGES for each bio.
	 */
	if (test_bit(MD_RECOVERY_REQUESTED, &pi->mddev->recovery))
		need_pages = pi->raid_disks;
	else
		need_pages = 1;
	for (j = 0; j < pi->raid_disks; j++) {
		struct resync_pages *rp = &rps[j];

		bio = r1_bio->bios[j];

		if (j < need_pages) {
			if (resync_alloc_pages(rp, gfp_flags))
				goto out_free_pages;
		} else {
			memcpy(rp, &rps[0], sizeof(*rp));
			resync_get_all_pages(rp);
		}

		rp->raid_bio = r1_bio;
		bio->bi_private = rp;
	}

	r1_bio->master_bio = NULL;

	return r1_bio;

out_free_pages:
	while (--j >= 0)
		resync_free_pages(&rps[j]);

out_free_bio:
	while (++j < pi->raid_disks)
		bio_put(r1_bio->bios[j]);
	kfree(rps);

out_free_r1bio:
	r1bio_pool_free(r1_bio, data);
	return NULL;
}

static void r1buf_pool_free(void *__r1_bio, void *data)
{
	struct pool_info *pi = data;
	int i;
	struct r1bio *r1bio = __r1_bio;
	struct resync_pages *rp = NULL;

	for (i = pi->raid_disks; i--; ) {
		rp = get_resync_pages(r1bio->bios[i]);
		resync_free_pages(rp);
		bio_put(r1bio->bios[i]);
	}

	/* resync pages array stored in the 1st bio's .bi_private */
	kfree(rp);

	r1bio_pool_free(r1bio, data);
}

static void put_all_bios(struct r1conf *conf, struct r1bio *r1_bio)
{
	int i;

	for (i = 0; i < conf->raid_disks * 2; i++) {
		struct bio **bio = r1_bio->bios + i;
		if (!BIO_SPECIAL(*bio))
			bio_put(*bio);
		*bio = NULL;
	}
}

static void free_r1bio(struct r1bio *r1_bio)
{
	struct r1conf *conf = r1_bio->mddev->private;

	put_all_bios(conf, r1_bio);
	mempool_free(r1_bio, &conf->r1bio_pool);
}

static void put_buf(struct r1bio *r1_bio)
{
	struct r1conf *conf = r1_bio->mddev->private;
	sector_t sect = r1_bio->sector;
	int i;

	for (i = 0; i < conf->raid_disks * 2; i++) {
		struct bio *bio = r1_bio->bios[i];
		if (bio->bi_end_io)
			rdev_dec_pending(conf->mirrors[i].rdev, r1_bio->mddev);
	}

	mempool_free(r1_bio, &conf->r1buf_pool);

	lower_barrier(conf, sect);
}

static void reschedule_retry(struct r1bio *r1_bio)
{
	unsigned long flags;
	struct mddev *mddev = r1_bio->mddev;
	struct r1conf *conf = mddev->private;
	int idx;

	idx = sector_to_idx(r1_bio->sector);
	spin_lock_irqsave(&conf->device_lock, flags);
	list_add(&r1_bio->retry_list, &conf->retry_list);
	atomic_inc(&conf->nr_queued[idx]);
	spin_unlock_irqrestore(&conf->device_lock, flags);

	wake_up(&conf->wait_barrier);
	md_wakeup_thread(mddev->thread);
}

/*
 * raid_end_bio_io() is called when we have finished servicing a mirrored
 * operation and are ready to return a success/failure code to the buffer
 * cache layer.
 */
static void call_bio_endio(struct r1bio *r1_bio)
{
	struct bio *bio = r1_bio->master_bio;
	struct r1conf *conf = r1_bio->mddev->private;

	if (!test_bit(R1BIO_Uptodate, &r1_bio->state))
		bio->bi_status = BLK_STS_IOERR;

	bio_endio(bio);
	/*
	 * Wake up any possible resync thread that waits for the device
	 * to go idle.
	 */
	allow_barrier(conf, r1_bio->sector);
}

static void raid_end_bio_io(struct r1bio *r1_bio)
{
	struct bio *bio = r1_bio->master_bio;

	/* if nobody has done the final endio yet, do it now */
	if (!test_and_set_bit(R1BIO_Returned, &r1_bio->state)) {
		pr_debug("raid1: sync end %s on sectors %llu-%llu\n",
			 (bio_data_dir(bio) == WRITE) ? "write" : "read",
			 (unsigned long long) bio->bi_iter.bi_sector,
			 (unsigned long long) bio_end_sector(bio) - 1);

		call_bio_endio(r1_bio);
	}
	free_r1bio(r1_bio);
}

/*
 * Update disk head position estimator based on IRQ completion info.
 */
static inline void update_head_pos(int disk, struct r1bio *r1_bio)
{
	struct r1conf *conf = r1_bio->mddev->private;

	conf->mirrors[disk].head_position =
		r1_bio->sector + (r1_bio->sectors);
}

/*
 * Find the disk number which triggered given bio
 */
static int find_bio_disk(struct r1bio *r1_bio, struct bio *bio)
{
	int mirror;
	struct r1conf *conf = r1_bio->mddev->private;
	int raid_disks = conf->raid_disks;

	for (mirror = 0; mirror < raid_disks * 2; mirror++)
		if (r1_bio->bios[mirror] == bio)
			break;

	BUG_ON(mirror == raid_disks * 2);
	update_head_pos(mirror, r1_bio);

	return mirror;
}

static void raid1_end_read_request(struct bio *bio)
{
	int uptodate = !bio->bi_status;
	struct r1bio *r1_bio = bio->bi_private;
	struct r1conf *conf = r1_bio->mddev->private;
	struct md_rdev *rdev = conf->mirrors[r1_bio->read_disk].rdev;

	/*
	 * this branch is our 'one mirror IO has finished' event handler:
	 */
	update_head_pos(r1_bio->read_disk, r1_bio);

	if (uptodate)
		set_bit(R1BIO_Uptodate, &r1_bio->state);
	else if (test_bit(FailFast, &rdev->flags) &&
		 test_bit(R1BIO_FailFast, &r1_bio->state))
		/* This was a fail-fast read so we definitely
		 * want to retry */
		;
	else {
		/* If all other devices have failed, we want to return
		 * the error upwards rather than fail the last device.
		 * Here we redefine "uptodate" to mean "Don't want to retry"
		 */
		unsigned long flags;
		spin_lock_irqsave(&conf->device_lock, flags);
		if (r1_bio->mddev->degraded == conf->raid_disks ||
		    (r1_bio->mddev->degraded == conf->raid_disks-1 &&
		     test_bit(In_sync, &rdev->flags)))
			uptodate = 1;
		spin_unlock_irqrestore(&conf->device_lock, flags);
	}

	if (uptodate) {
		raid_end_bio_io(r1_bio);
		rdev_dec_pending(rdev, conf->mddev);
	} else {
		/*
		 * oops, read error:
		 */
		char b[BDEVNAME_SIZE];
		pr_err_ratelimited("md/raid1:%s: %s: rescheduling sector %llu\n",
				   mdname(conf->mddev),
				   bdevname(rdev->bdev, b),
				   (unsigned long long)r1_bio->sector);
		set_bit(R1BIO_ReadError, &r1_bio->state);
		reschedule_retry(r1_bio);
		/* don't drop the reference on read_disk yet */
	}
}

static void close_write(struct r1bio *r1_bio)
{
	/* it really is the end of this request */
	if (test_bit(R1BIO_BehindIO, &r1_bio->state)) {
		bio_free_pages(r1_bio->behind_master_bio);
		bio_put(r1_bio->behind_master_bio);
		r1_bio->behind_master_bio = NULL;
	}
	/* clear the bitmap if all writes complete successfully */
	md_bitmap_endwrite(r1_bio->mddev->bitmap, r1_bio->sector,
			   r1_bio->sectors,
			   !test_bit(R1BIO_Degraded, &r1_bio->state),
			   test_bit(R1BIO_BehindIO, &r1_bio->state));
	md_write_end(r1_bio->mddev);
}

static void r1_bio_write_done(struct r1bio *r1_bio)
{
	if (!atomic_dec_and_test(&r1_bio->remaining))
		return;

	if (test_bit(R1BIO_WriteError, &r1_bio->state))
		reschedule_retry(r1_bio);
	else {
		close_write(r1_bio);
		if (test_bit(R1BIO_MadeGood, &r1_bio->state))
			reschedule_retry(r1_bio);
		else
			raid_end_bio_io(r1_bio);
	}
}

static void raid1_end_write_request(struct bio *bio)
{
	struct r1bio *r1_bio = bio->bi_private;
	int behind = test_bit(R1BIO_BehindIO, &r1_bio->state);
	struct r1conf *conf = r1_bio->mddev->private;
	struct bio *to_put = NULL;
	int mirror = find_bio_disk(r1_bio, bio);
	struct md_rdev *rdev = conf->mirrors[mirror].rdev;
	bool discard_error;

	discard_error = bio->bi_status && bio_op(bio) == REQ_OP_DISCARD;

	/*
	 * 'one mirror IO has finished' event handler:
	 */
	if (bio->bi_status && !discard_error) {
		set_bit(WriteErrorSeen,	&rdev->flags);
		if (!test_and_set_bit(WantReplacement, &rdev->flags))
			set_bit(MD_RECOVERY_NEEDED, &
				conf->mddev->recovery);

		if (test_bit(FailFast, &rdev->flags) &&
		    (bio->bi_opf & MD_FAILFAST) &&
		    /* We never try FailFast to WriteMostly devices */
		    !test_bit(WriteMostly, &rdev->flags)) {
			md_error(r1_bio->mddev, rdev);
			if (!test_bit(Faulty, &rdev->flags))
				/* This is the only remaining device,
				 * We need to retry the write without
				 * FailFast
				 */
				set_bit(R1BIO_WriteError, &r1_bio->state);
			else {
				/* Finished with this branch */
				r1_bio->bios[mirror] = NULL;
				to_put = bio;
			}
		} else
			set_bit(R1BIO_WriteError, &r1_bio->state);
	} else {
		/*
		 * Set R1BIO_Uptodate in our master bio, so that we
		 * will return a good error code for to the higher
		 * levels even if IO on some other mirrored buffer
		 * fails.
		 *
		 * The 'master' represents the composite IO operation
		 * to user-side. So if something waits for IO, then it
		 * will wait for the 'master' bio.
		 */
		sector_t first_bad;
		int bad_sectors;

		r1_bio->bios[mirror] = NULL;
		to_put = bio;
		/*
		 * Do not set R1BIO_Uptodate if the current device is
		 * rebuilding or Faulty. This is because we cannot use
		 * such device for properly reading the data back (we could
		 * potentially use it, if the current write would have felt
		 * before rdev->recovery_offset, but for simplicity we don't
		 * check this here.
		 */
		if (test_bit(In_sync, &rdev->flags) &&
		    !test_bit(Faulty, &rdev->flags))
			set_bit(R1BIO_Uptodate, &r1_bio->state);

		/* Maybe we can clear some bad blocks. */
		if (is_badblock(rdev, r1_bio->sector, r1_bio->sectors,
				&first_bad, &bad_sectors) && !discard_error) {
			r1_bio->bios[mirror] = IO_MADE_GOOD;
			set_bit(R1BIO_MadeGood, &r1_bio->state);
		}
	}

	if (behind) {
		if (test_bit(WriteMostly, &rdev->flags))
			atomic_dec(&r1_bio->behind_remaining);

		/*
		 * In behind mode, we ACK the master bio once the I/O
		 * has safely reached all non-writemostly
		 * disks. Setting the Returned bit ensures that this
		 * gets done only once -- we don't ever want to return
		 * -EIO here, instead we'll wait
		 */
		if (atomic_read(&r1_bio->behind_remaining) >= (atomic_read(&r1_bio->remaining)-1) &&
		    test_bit(R1BIO_Uptodate, &r1_bio->state)) {
			/* Maybe we can return now */
			if (!test_and_set_bit(R1BIO_Returned, &r1_bio->state)) {
				struct bio *mbio = r1_bio->master_bio;
				pr_debug("raid1: behind end write sectors"
					 " %llu-%llu\n",
					 (unsigned long long) mbio->bi_iter.bi_sector,
					 (unsigned long long) bio_end_sector(mbio) - 1);
				call_bio_endio(r1_bio);
			}
		}
	}
	if (r1_bio->bios[mirror] == NULL)
		rdev_dec_pending(rdev, conf->mddev);

	/*
	 * Let's see if all mirrored write operations have finished
	 * already.
	 */
	r1_bio_write_done(r1_bio);

	if (to_put)
		bio_put(to_put);
}

static sector_t align_to_barrier_unit_end(sector_t start_sector,
					  sector_t sectors)
{
	sector_t len;

	WARN_ON(sectors == 0);
	/*
	 * len is the number of sectors from start_sector to end of the
	 * barrier unit which start_sector belongs to.
	 */
	len = round_up(start_sector + 1, BARRIER_UNIT_SECTOR_SIZE) -
	      start_sector;

	if (len > sectors)
		len = sectors;

	return len;
}

/*
 * This routine returns the disk from which the requested read should
 * be done. There is a per-array 'next expected sequential IO' sector
 * number - if this matches on the next IO then we use the last disk.
 * There is also a per-disk 'last know head position' sector that is
 * maintained from IRQ contexts, both the normal and the resync IO
 * completion handlers update this position correctly. If there is no
 * perfect sequential match then we pick the disk whose head is closest.
 *
 * If there are 2 mirrors in the same 2 devices, performance degrades
 * because position is mirror, not device based.
 *
 * The rdev for the device selected will have nr_pending incremented.
 */
static int read_balance(struct r1conf *conf, struct r1bio *r1_bio, int *max_sectors)
{
	const sector_t this_sector = r1_bio->sector;
	int sectors;
	int best_good_sectors;
	int best_disk, best_dist_disk, best_pending_disk;
	int has_nonrot_disk;
	int disk;
	sector_t best_dist;
	unsigned int min_pending;
	struct md_rdev *rdev;
	int choose_first;
	int choose_next_idle;

	rcu_read_lock();
	/*
	 * Check if we can balance. We can balance on the whole
	 * device if no resync is going on, or below the resync window.
	 * We take the first readable disk when above the resync window.
	 */
 retry:
	sectors = r1_bio->sectors;
	best_disk = -1;
	best_dist_disk = -1;
	best_dist = MaxSector;
	best_pending_disk = -1;
	min_pending = UINT_MAX;
	best_good_sectors = 0;
	has_nonrot_disk = 0;
	choose_next_idle = 0;
	clear_bit(R1BIO_FailFast, &r1_bio->state);

	if ((conf->mddev->recovery_cp < this_sector + sectors) ||
	    (mddev_is_clustered(conf->mddev) &&
	    md_cluster_ops->area_resyncing(conf->mddev, READ, this_sector,
		    this_sector + sectors)))
		choose_first = 1;
	else
		choose_first = 0;

	for (disk = 0 ; disk < conf->raid_disks * 2 ; disk++) {
		sector_t dist;
		sector_t first_bad;
		int bad_sectors;
		unsigned int pending;
		bool nonrot;

		rdev = rcu_dereference(conf->mirrors[disk].rdev);
		if (r1_bio->bios[disk] == IO_BLOCKED
		    || rdev == NULL
		    || test_bit(Faulty, &rdev->flags))
			continue;
		if (!test_bit(In_sync, &rdev->flags) &&
		    rdev->recovery_offset < this_sector + sectors)
			continue;
		if (test_bit(WriteMostly, &rdev->flags)) {
			/* Don't balance among write-mostly, just
			 * use the first as a last resort */
			if (best_dist_disk < 0) {
				if (is_badblock(rdev, this_sector, sectors,
						&first_bad, &bad_sectors)) {
					if (first_bad <= this_sector)
						/* Cannot use this */
						continue;
					best_good_sectors = first_bad - this_sector;
				} else
					best_good_sectors = sectors;
				best_dist_disk = disk;
				best_pending_disk = disk;
			}
			continue;
		}
		/* This is a reasonable device to use.  It might
		 * even be best.
		 */
		if (is_badblock(rdev, this_sector, sectors,
				&first_bad, &bad_sectors)) {
			if (best_dist < MaxSector)
				/* already have a better device */
				continue;
			if (first_bad <= this_sector) {
				/* cannot read here. If this is the 'primary'
				 * device, then we must not read beyond
				 * bad_sectors from another device..
				 */
				bad_sectors -= (this_sector - first_bad);
				if (choose_first && sectors > bad_sectors)
					sectors = bad_sectors;
				if (best_good_sectors > sectors)
					best_good_sectors = sectors;

			} else {
				sector_t good_sectors = first_bad - this_sector;
				if (good_sectors > best_good_sectors) {
					best_good_sectors = good_sectors;
					best_disk = disk;
				}
				if (choose_first)
					break;
			}
			continue;
		} else {
			if ((sectors > best_good_sectors) && (best_disk >= 0))
				best_disk = -1;
			best_good_sectors = sectors;
		}

		if (best_disk >= 0)
			/* At least two disks to choose from so failfast is OK */
			set_bit(R1BIO_FailFast, &r1_bio->state);

		nonrot = blk_queue_nonrot(bdev_get_queue(rdev->bdev));
		has_nonrot_disk |= nonrot;
		pending = atomic_read(&rdev->nr_pending);
		dist = abs(this_sector - conf->mirrors[disk].head_position);
		if (choose_first) {
			best_disk = disk;
			break;
		}
		/* Don't change to another disk for sequential reads */
		if (conf->mirrors[disk].next_seq_sect == this_sector
		    || dist == 0) {
			int opt_iosize = bdev_io_opt(rdev->bdev) >> 9;
			struct raid1_info *mirror = &conf->mirrors[disk];

			best_disk = disk;
			/*
			 * If buffered sequential IO size exceeds optimal
			 * iosize, check if there is idle disk. If yes, choose
			 * the idle disk. read_balance could already choose an
			 * idle disk before noticing it's a sequential IO in
			 * this disk. This doesn't matter because this disk
			 * will idle, next time it will be utilized after the
			 * first disk has IO size exceeds optimal iosize. In
			 * this way, iosize of the first disk will be optimal
			 * iosize at least. iosize of the second disk might be
			 * small, but not a big deal since when the second disk
			 * starts IO, the first disk is likely still busy.
			 */
			if (nonrot && opt_iosize > 0 &&
			    mirror->seq_start != MaxSector &&
			    mirror->next_seq_sect > opt_iosize &&
			    mirror->next_seq_sect - opt_iosize >=
			    mirror->seq_start) {
				choose_next_idle = 1;
				continue;
			}
			break;
		}

		if (choose_next_idle)
			continue;

		if (min_pending > pending) {
			min_pending = pending;
			best_pending_disk = disk;
		}

		if (dist < best_dist) {
			best_dist = dist;
			best_dist_disk = disk;
		}
	}

	/*
	 * If all disks are rotational, choose the closest disk. If any disk is
	 * non-rotational, choose the disk with less pending request even the
	 * disk is rotational, which might/might not be optimal for raids with
	 * mixed ratation/non-rotational disks depending on workload.
	 */
	if (best_disk == -1) {
		if (has_nonrot_disk || min_pending == 0)
			best_disk = best_pending_disk;
		else
			best_disk = best_dist_disk;
	}

	if (best_disk >= 0) {
		rdev = rcu_dereference(conf->mirrors[best_disk].rdev);
		if (!rdev)
			goto retry;
		atomic_inc(&rdev->nr_pending);
		sectors = best_good_sectors;

		if (conf->mirrors[best_disk].next_seq_sect != this_sector)
			conf->mirrors[best_disk].seq_start = this_sector;

		conf->mirrors[best_disk].next_seq_sect = this_sector + sectors;
	}
	rcu_read_unlock();
	*max_sectors = sectors;

	return best_disk;
}

static int raid1_congested(struct mddev *mddev, int bits)
{
	struct r1conf *conf = mddev->private;
	int i, ret = 0;

	if ((bits & (1 << WB_async_congested)) &&
	    conf->pending_count >= max_queued_requests)
		return 1;

	rcu_read_lock();
	for (i = 0; i < conf->raid_disks * 2; i++) {
		struct md_rdev *rdev = rcu_dereference(conf->mirrors[i].rdev);
		if (rdev && !test_bit(Faulty, &rdev->flags)) {
			struct request_queue *q = bdev_get_queue(rdev->bdev);

			BUG_ON(!q);

			/* Note the '|| 1' - when read_balance prefers
			 * non-congested targets, it can be removed
			 */
			if ((bits & (1 << WB_async_congested)) || 1)
				ret |= bdi_congested(q->backing_dev_info, bits);
			else
				ret &= bdi_congested(q->backing_dev_info, bits);
		}
	}
	rcu_read_unlock();
	return ret;
}

static void flush_bio_list(struct r1conf *conf, struct bio *bio)
{
	/* flush any pending bitmap writes to disk before proceeding w/ I/O */
	md_bitmap_unplug(conf->mddev->bitmap);
	wake_up(&conf->wait_barrier);

	while (bio) { /* submit pending writes */
		struct bio *next = bio->bi_next;
		struct md_rdev *rdev = (void *)bio->bi_disk;
		bio->bi_next = NULL;
		bio_set_dev(bio, rdev->bdev);
		if (test_bit(Faulty, &rdev->flags)) {
			bio_io_error(bio);
		} else if (unlikely((bio_op(bio) == REQ_OP_DISCARD) &&
				    !blk_queue_discard(bio->bi_disk->queue)))
			/* Just ignore it */
			bio_endio(bio);
		else
			generic_make_request(bio);
		bio = next;
	}
}

static void flush_pending_writes(struct r1conf *conf)
{
	/* Any writes that have been queued but are awaiting
	 * bitmap updates get flushed here.
	 */
	spin_lock_irq(&conf->device_lock);

	if (conf->pending_bio_list.head) {
		struct blk_plug plug;
		struct bio *bio;

		bio = bio_list_get(&conf->pending_bio_list);
		conf->pending_count = 0;
		spin_unlock_irq(&conf->device_lock);

		/*
		 * As this is called in a wait_event() loop (see freeze_array),
		 * current->state might be TASK_UNINTERRUPTIBLE which will
		 * cause a warning when we prepare to wait again.  As it is
		 * rare that this path is taken, it is perfectly safe to force
		 * us to go around the wait_event() loop again, so the warning
		 * is a false-positive.  Silence the warning by resetting
		 * thread state
		 */
		__set_current_state(TASK_RUNNING);
		blk_start_plug(&plug);
		flush_bio_list(conf, bio);
		blk_finish_plug(&plug);
	} else
		spin_unlock_irq(&conf->device_lock);
}

/* Barriers....
 * Sometimes we need to suspend IO while we do something else,
 * either some resync/recovery, or reconfigure the array.
 * To do this we raise a 'barrier'.
 * The 'barrier' is a counter that can be raised multiple times
 * to count how many activities are happening which preclude
 * normal IO.
 * We can only raise the barrier if there is no pending IO.
 * i.e. if nr_pending == 0.
 * We choose only to raise the barrier if no-one is waiting for the
 * barrier to go down.  This means that as soon as an IO request
 * is ready, no other operations which require a barrier will start
 * until the IO request has had a chance.
 *
 * So: regular IO calls 'wait_barrier'.  When that returns there
 *    is no backgroup IO happening,  It must arrange to call
 *    allow_barrier when it has finished its IO.
 * backgroup IO calls must call raise_barrier.  Once that returns
 *    there is no normal IO happeing.  It must arrange to call
 *    lower_barrier when the particular background IO completes.
 */
static sector_t raise_barrier(struct r1conf *conf, sector_t sector_nr)
{
	int idx = sector_to_idx(sector_nr);

	spin_lock_irq(&conf->resync_lock);

	/* Wait until no block IO is waiting */
	wait_event_lock_irq(conf->wait_barrier,
			    !atomic_read(&conf->nr_waiting[idx]),
			    conf->resync_lock);

	/* block any new IO from starting */
	atomic_inc(&conf->barrier[idx]);
	/*
	 * In raise_barrier() we firstly increase conf->barrier[idx] then
	 * check conf->nr_pending[idx]. In _wait_barrier() we firstly
	 * increase conf->nr_pending[idx] then check conf->barrier[idx].
	 * A memory barrier here to make sure conf->nr_pending[idx] won't
	 * be fetched before conf->barrier[idx] is increased. Otherwise
	 * there will be a race between raise_barrier() and _wait_barrier().
	 */
	smp_mb__after_atomic();

	/* For these conditions we must wait:
	 * A: while the array is in frozen state
	 * B: while conf->nr_pending[idx] is not 0, meaning regular I/O
	 *    existing in corresponding I/O barrier bucket.
	 * C: while conf->barrier[idx] >= RESYNC_DEPTH, meaning reaches
	 *    max resync count which allowed on current I/O barrier bucket.
	 */
	wait_event_lock_irq(conf->wait_barrier,
			    (!conf->array_frozen &&
			     !atomic_read(&conf->nr_pending[idx]) &&
			     atomic_read(&conf->barrier[idx]) < RESYNC_DEPTH) ||
				test_bit(MD_RECOVERY_INTR, &conf->mddev->recovery),
			    conf->resync_lock);

	if (test_bit(MD_RECOVERY_INTR, &conf->mddev->recovery)) {
		atomic_dec(&conf->barrier[idx]);
		spin_unlock_irq(&conf->resync_lock);
		wake_up(&conf->wait_barrier);
		return -EINTR;
	}

	atomic_inc(&conf->nr_sync_pending);
	spin_unlock_irq(&conf->resync_lock);

	return 0;
}

static void lower_barrier(struct r1conf *conf, sector_t sector_nr)
{
	int idx = sector_to_idx(sector_nr);

	BUG_ON(atomic_read(&conf->barrier[idx]) <= 0);

	atomic_dec(&conf->barrier[idx]);
	atomic_dec(&conf->nr_sync_pending);
	wake_up(&conf->wait_barrier);
}

static void _wait_barrier(struct r1conf *conf, int idx)
{
	/*
	 * We need to increase conf->nr_pending[idx] very early here,
	 * then raise_barrier() can be blocked when it waits for
	 * conf->nr_pending[idx] to be 0. Then we can avoid holding
	 * conf->resync_lock when there is no barrier raised in same
	 * barrier unit bucket. Also if the array is frozen, I/O
	 * should be blocked until array is unfrozen.
	 */
	atomic_inc(&conf->nr_pending[idx]);
	/*
	 * In _wait_barrier() we firstly increase conf->nr_pending[idx], then
	 * check conf->barrier[idx]. In raise_barrier() we firstly increase
	 * conf->barrier[idx], then check conf->nr_pending[idx]. A memory
	 * barrier is necessary here to make sure conf->barrier[idx] won't be
	 * fetched before conf->nr_pending[idx] is increased. Otherwise there
	 * will be a race between _wait_barrier() and raise_barrier().
	 */
	smp_mb__after_atomic();

	/*
	 * Don't worry about checking two atomic_t variables at same time
	 * here. If during we check conf->barrier[idx], the array is
	 * frozen (conf->array_frozen is 1), and chonf->barrier[idx] is
	 * 0, it is safe to return and make the I/O continue. Because the
	 * array is frozen, all I/O returned here will eventually complete
	 * or be queued, no race will happen. See code comment in
	 * frozen_array().
	 */
	if (!READ_ONCE(conf->array_frozen) &&
	    !atomic_read(&conf->barrier[idx]))
		return;

	/*
	 * After holding conf->resync_lock, conf->nr_pending[idx]
	 * should be decreased before waiting for barrier to drop.
	 * Otherwise, we may encounter a race condition because
	 * raise_barrer() might be waiting for conf->nr_pending[idx]
	 * to be 0 at same time.
	 */
	spin_lock_irq(&conf->resync_lock);
	atomic_inc(&conf->nr_waiting[idx]);
	atomic_dec(&conf->nr_pending[idx]);
	/*
	 * In case freeze_array() is waiting for
	 * get_unqueued_pending() == extra
	 */
	wake_up(&conf->wait_barrier);
	/* Wait for the barrier in same barrier unit bucket to drop. */
	wait_event_lock_irq(conf->wait_barrier,
			    !conf->array_frozen &&
			     !atomic_read(&conf->barrier[idx]),
			    conf->resync_lock);
	atomic_inc(&conf->nr_pending[idx]);
	atomic_dec(&conf->nr_waiting[idx]);
	spin_unlock_irq(&conf->resync_lock);
}

static void wait_read_barrier(struct r1conf *conf, sector_t sector_nr)
{
	int idx = sector_to_idx(sector_nr);

	/*
	 * Very similar to _wait_barrier(). The difference is, for read
	 * I/O we don't need wait for sync I/O, but if the whole array
	 * is frozen, the read I/O still has to wait until the array is
	 * unfrozen. Since there is no ordering requirement with
	 * conf->barrier[idx] here, memory barrier is unnecessary as well.
	 */
	atomic_inc(&conf->nr_pending[idx]);

	if (!READ_ONCE(conf->array_frozen))
		return;

	spin_lock_irq(&conf->resync_lock);
	atomic_inc(&conf->nr_waiting[idx]);
	atomic_dec(&conf->nr_pending[idx]);
	/*
	 * In case freeze_array() is waiting for
	 * get_unqueued_pending() == extra
	 */
	wake_up(&conf->wait_barrier);
	/* Wait for array to be unfrozen */
	wait_event_lock_irq(conf->wait_barrier,
			    !conf->array_frozen,
			    conf->resync_lock);
	atomic_inc(&conf->nr_pending[idx]);
	atomic_dec(&conf->nr_waiting[idx]);
	spin_unlock_irq(&conf->resync_lock);
}

static void wait_barrier(struct r1conf *conf, sector_t sector_nr)
{
	int idx = sector_to_idx(sector_nr);

	_wait_barrier(conf, idx);
}

static void _allow_barrier(struct r1conf *conf, int idx)
{
	atomic_dec(&conf->nr_pending[idx]);
	wake_up(&conf->wait_barrier);
}

static void allow_barrier(struct r1conf *conf, sector_t sector_nr)
{
	int idx = sector_to_idx(sector_nr);

	_allow_barrier(conf, idx);
}

/* conf->resync_lock should be held */
static int get_unqueued_pending(struct r1conf *conf)
{
	int idx, ret;

	ret = atomic_read(&conf->nr_sync_pending);
	for (idx = 0; idx < BARRIER_BUCKETS_NR; idx++)
		ret += atomic_read(&conf->nr_pending[idx]) -
			atomic_read(&conf->nr_queued[idx]);

	return ret;
}

static void freeze_array(struct r1conf *conf, int extra)
{
	/* Stop sync I/O and normal I/O and wait for everything to
	 * go quiet.
	 * This is called in two situations:
	 * 1) management command handlers (reshape, remove disk, quiesce).
	 * 2) one normal I/O request failed.

	 * After array_frozen is set to 1, new sync IO will be blocked at
	 * raise_barrier(), and new normal I/O will blocked at _wait_barrier()
	 * or wait_read_barrier(). The flying I/Os will either complete or be
	 * queued. When everything goes quite, there are only queued I/Os left.

	 * Every flying I/O contributes to a conf->nr_pending[idx], idx is the
	 * barrier bucket index which this I/O request hits. When all sync and
	 * normal I/O are queued, sum of all conf->nr_pending[] will match sum
	 * of all conf->nr_queued[]. But normal I/O failure is an exception,
	 * in handle_read_error(), we may call freeze_array() before trying to
	 * fix the read error. In this case, the error read I/O is not queued,
	 * so get_unqueued_pending() == 1.
	 *
	 * Therefore before this function returns, we need to wait until
	 * get_unqueued_pendings(conf) gets equal to extra. For
	 * normal I/O context, extra is 1, in rested situations extra is 0.
	 */
	spin_lock_irq(&conf->resync_lock);
	conf->array_frozen = 1;
	raid1_log(conf->mddev, "wait freeze");
	wait_event_lock_irq_cmd(
		conf->wait_barrier,
		get_unqueued_pending(conf) == extra,
		conf->resync_lock,
		flush_pending_writes(conf));
	spin_unlock_irq(&conf->resync_lock);
}
static void unfreeze_array(struct r1conf *conf)
{
	/* reverse the effect of the freeze */
	spin_lock_irq(&conf->resync_lock);
	conf->array_frozen = 0;
	spin_unlock_irq(&conf->resync_lock);
	wake_up(&conf->wait_barrier);
}

static void alloc_behind_master_bio(struct r1bio *r1_bio,
					   struct bio *bio)
{
	int size = bio->bi_iter.bi_size;
	unsigned vcnt = (size + PAGE_SIZE - 1) >> PAGE_SHIFT;
	int i = 0;
	struct bio *behind_bio = NULL;

	behind_bio = bio_alloc_mddev(GFP_NOIO, vcnt, r1_bio->mddev);
	if (!behind_bio)
		return;

	/* discard op, we don't support writezero/writesame yet */
	if (!bio_has_data(bio)) {
		behind_bio->bi_iter.bi_size = size;
		goto skip_copy;
	}

	behind_bio->bi_write_hint = bio->bi_write_hint;

	while (i < vcnt && size) {
		struct page *page;
		int len = min_t(int, PAGE_SIZE, size);

		page = alloc_page(GFP_NOIO);
		if (unlikely(!page))
			goto free_pages;

		bio_add_page(behind_bio, page, len, 0);

		size -= len;
		i++;
	}

	bio_copy_data(behind_bio, bio);
skip_copy:
	r1_bio->behind_master_bio = behind_bio;
	set_bit(R1BIO_BehindIO, &r1_bio->state);

	return;

free_pages:
	pr_debug("%dB behind alloc failed, doing sync I/O\n",
		 bio->bi_iter.bi_size);
	bio_free_pages(behind_bio);
	bio_put(behind_bio);
}

struct raid1_plug_cb {
	struct blk_plug_cb	cb;
	struct bio_list		pending;
	int			pending_cnt;
};

static void raid1_unplug(struct blk_plug_cb *cb, bool from_schedule)
{
	struct raid1_plug_cb *plug = container_of(cb, struct raid1_plug_cb,
						  cb);
	struct mddev *mddev = plug->cb.data;
	struct r1conf *conf = mddev->private;
	struct bio *bio;

	if (from_schedule || current->bio_list) {
		spin_lock_irq(&conf->device_lock);
		bio_list_merge(&conf->pending_bio_list, &plug->pending);
		conf->pending_count += plug->pending_cnt;
		spin_unlock_irq(&conf->device_lock);
		wake_up(&conf->wait_barrier);
		md_wakeup_thread(mddev->thread);
		kfree(plug);
		return;
	}

	/* we aren't scheduling, so we can do the write-out directly. */
	bio = bio_list_get(&plug->pending);
	flush_bio_list(conf, bio);
	kfree(plug);
}

static void init_r1bio(struct r1bio *r1_bio, struct mddev *mddev, struct bio *bio)
{
	r1_bio->master_bio = bio;
	r1_bio->sectors = bio_sectors(bio);
	r1_bio->state = 0;
	r1_bio->mddev = mddev;
	r1_bio->sector = bio->bi_iter.bi_sector;
}

static inline struct r1bio *
alloc_r1bio(struct mddev *mddev, struct bio *bio)
{
	struct r1conf *conf = mddev->private;
	struct r1bio *r1_bio;

	r1_bio = mempool_alloc(&conf->r1bio_pool, GFP_NOIO);
	/* Ensure no bio records IO_BLOCKED */
	memset(r1_bio->bios, 0, conf->raid_disks * sizeof(r1_bio->bios[0]));
	init_r1bio(r1_bio, mddev, bio);
	return r1_bio;
}

static void raid1_read_request(struct mddev *mddev, struct bio *bio,
			       int max_read_sectors, struct r1bio *r1_bio)
{
	struct r1conf *conf = mddev->private;
	struct raid1_info *mirror;
	struct bio *read_bio;
	struct bitmap *bitmap = mddev->bitmap;
	const int op = bio_op(bio);
	const unsigned long do_sync = (bio->bi_opf & REQ_SYNC);
	int max_sectors;
	int rdisk;
	bool print_msg = !!r1_bio;
	char b[BDEVNAME_SIZE];

	/*
	 * If r1_bio is set, we are blocking the raid1d thread
	 * so there is a tiny risk of deadlock.  So ask for
	 * emergency memory if needed.
	 */
	gfp_t gfp = r1_bio ? (GFP_NOIO | __GFP_HIGH) : GFP_NOIO;

	if (print_msg) {
		/* Need to get the block device name carefully */
		struct md_rdev *rdev;
		rcu_read_lock();
		rdev = rcu_dereference(conf->mirrors[r1_bio->read_disk].rdev);
		if (rdev)
			bdevname(rdev->bdev, b);
		else
			strcpy(b, "???");
		rcu_read_unlock();
	}

	/*
	 * Still need barrier for READ in case that whole
	 * array is frozen.
	 */
	wait_read_barrier(conf, bio->bi_iter.bi_sector);

	if (!r1_bio)
		r1_bio = alloc_r1bio(mddev, bio);
	else
		init_r1bio(r1_bio, mddev, bio);
	r1_bio->sectors = max_read_sectors;

	/*
	 * make_request() can abort the operation when read-ahead is being
	 * used and no empty request is available.
	 */
	rdisk = read_balance(conf, r1_bio, &max_sectors);

	if (rdisk < 0) {
		/* couldn't find anywhere to read from */
		if (print_msg) {
			pr_crit_ratelimited("md/raid1:%s: %s: unrecoverable I/O read error for block %llu\n",
					    mdname(mddev),
					    b,
					    (unsigned long long)r1_bio->sector);
		}
		raid_end_bio_io(r1_bio);
		return;
	}
	mirror = conf->mirrors + rdisk;

	if (print_msg)
		pr_info_ratelimited("md/raid1:%s: redirecting sector %llu to other mirror: %s\n",
				    mdname(mddev),
				    (unsigned long long)r1_bio->sector,
				    bdevname(mirror->rdev->bdev, b));

	if (test_bit(WriteMostly, &mirror->rdev->flags) &&
	    bitmap) {
		/*
		 * Reading from a write-mostly device must take care not to
		 * over-take any writes that are 'behind'
		 */
		raid1_log(mddev, "wait behind writes");
		wait_event(bitmap->behind_wait,
			   atomic_read(&bitmap->behind_writes) == 0);
	}

	if (max_sectors < bio_sectors(bio)) {
		struct bio *split = bio_split(bio, max_sectors,
					      gfp, &conf->bio_split);
		bio_chain(split, bio);
		generic_make_request(bio);
		bio = split;
		r1_bio->master_bio = bio;
		r1_bio->sectors = max_sectors;
	}

	r1_bio->read_disk = rdisk;

	read_bio = bio_clone_fast(bio, gfp, &mddev->bio_set);

	r1_bio->bios[rdisk] = read_bio;

	read_bio->bi_iter.bi_sector = r1_bio->sector +
		mirror->rdev->data_offset;
	bio_set_dev(read_bio, mirror->rdev->bdev);
	read_bio->bi_end_io = raid1_end_read_request;
	bio_set_op_attrs(read_bio, op, do_sync);
	if (test_bit(FailFast, &mirror->rdev->flags) &&
	    test_bit(R1BIO_FailFast, &r1_bio->state))
	        read_bio->bi_opf |= MD_FAILFAST;
	read_bio->bi_private = r1_bio;

	if (mddev->gendisk)
	        trace_block_bio_remap(read_bio->bi_disk->queue, read_bio,
				disk_devt(mddev->gendisk), r1_bio->sector);

	generic_make_request(read_bio);
}

static void raid1_write_request(struct mddev *mddev, struct bio *bio,
				int max_write_sectors)
{
	struct r1conf *conf = mddev->private;
	struct r1bio *r1_bio;
	int i, disks;
	struct bitmap *bitmap = mddev->bitmap;
	unsigned long flags;
	struct md_rdev *blocked_rdev;
	struct blk_plug_cb *cb;
	struct raid1_plug_cb *plug = NULL;
	int first_clone;
	int max_sectors;

	if (mddev_is_clustered(mddev) &&
	     md_cluster_ops->area_resyncing(mddev, WRITE,
		     bio->bi_iter.bi_sector, bio_end_sector(bio))) {

		DEFINE_WAIT(w);
		for (;;) {
			prepare_to_wait(&conf->wait_barrier,
					&w, TASK_IDLE);
			if (!md_cluster_ops->area_resyncing(mddev, WRITE,
							bio->bi_iter.bi_sector,
							bio_end_sector(bio)))
				break;
			schedule();
		}
		finish_wait(&conf->wait_barrier, &w);
	}

	/*
	 * Register the new request and wait if the reconstruction
	 * thread has put up a bar for new requests.
	 * Continue immediately if no resync is active currently.
	 */
	wait_barrier(conf, bio->bi_iter.bi_sector);

	r1_bio = alloc_r1bio(mddev, bio);
	r1_bio->sectors = max_write_sectors;

	if (conf->pending_count >= max_queued_requests) {
		md_wakeup_thread(mddev->thread);
		raid1_log(mddev, "wait queued");
		wait_event(conf->wait_barrier,
			   conf->pending_count < max_queued_requests);
	}
	/* first select target devices under rcu_lock and
	 * inc refcount on their rdev.  Record them by setting
	 * bios[x] to bio
	 * If there are known/acknowledged bad blocks on any device on
	 * which we have seen a write error, we want to avoid writing those
	 * blocks.
	 * This potentially requires several writes to write around
	 * the bad blocks.  Each set of writes gets it's own r1bio
	 * with a set of bios attached.
	 */

	disks = conf->raid_disks * 2;
 retry_write:
	blocked_rdev = NULL;
	rcu_read_lock();
	max_sectors = r1_bio->sectors;
	for (i = 0;  i < disks; i++) {
		struct md_rdev *rdev = rcu_dereference(conf->mirrors[i].rdev);
		if (rdev && unlikely(test_bit(Blocked, &rdev->flags))) {
			atomic_inc(&rdev->nr_pending);
			blocked_rdev = rdev;
			break;
		}
		r1_bio->bios[i] = NULL;
		if (!rdev || test_bit(Faulty, &rdev->flags)) {
			if (i < conf->raid_disks)
				set_bit(R1BIO_Degraded, &r1_bio->state);
			continue;
		}

		atomic_inc(&rdev->nr_pending);
		if (test_bit(WriteErrorSeen, &rdev->flags)) {
			sector_t first_bad;
			int bad_sectors;
			int is_bad;

			is_bad = is_badblock(rdev, r1_bio->sector, max_sectors,
					     &first_bad, &bad_sectors);
			if (is_bad < 0) {
				/* mustn't write here until the bad block is
				 * acknowledged*/
				set_bit(BlockedBadBlocks, &rdev->flags);
				blocked_rdev = rdev;
				break;
			}
			if (is_bad && first_bad <= r1_bio->sector) {
				/* Cannot write here at all */
				bad_sectors -= (r1_bio->sector - first_bad);
				if (bad_sectors < max_sectors)
					/* mustn't write more than bad_sectors
					 * to other devices yet
					 */
					max_sectors = bad_sectors;
				rdev_dec_pending(rdev, mddev);
				/* We don't set R1BIO_Degraded as that
				 * only applies if the disk is
				 * missing, so it might be re-added,
				 * and we want to know to recover this
				 * chunk.
				 * In this case the device is here,
				 * and the fact that this chunk is not
				 * in-sync is recorded in the bad
				 * block log
				 */
				continue;
			}
			if (is_bad) {
				int good_sectors = first_bad - r1_bio->sector;
				if (good_sectors < max_sectors)
					max_sectors = good_sectors;
			}
		}
		r1_bio->bios[i] = bio;
	}
	rcu_read_unlock();

	if (unlikely(blocked_rdev)) {
		/* Wait for this device to become unblocked */
		int j;

		for (j = 0; j < i; j++)
			if (r1_bio->bios[j])
				rdev_dec_pending(conf->mirrors[j].rdev, mddev);
		r1_bio->state = 0;
		allow_barrier(conf, bio->bi_iter.bi_sector);
		raid1_log(mddev, "wait rdev %d blocked", blocked_rdev->raid_disk);
		md_wait_for_blocked_rdev(blocked_rdev, mddev);
		wait_barrier(conf, bio->bi_iter.bi_sector);
		goto retry_write;
	}

	if (max_sectors < bio_sectors(bio)) {
		struct bio *split = bio_split(bio, max_sectors,
					      GFP_NOIO, &conf->bio_split);
		bio_chain(split, bio);
		generic_make_request(bio);
		bio = split;
		r1_bio->master_bio = bio;
		r1_bio->sectors = max_sectors;
	}

	atomic_set(&r1_bio->remaining, 1);
	atomic_set(&r1_bio->behind_remaining, 0);

	first_clone = 1;

	for (i = 0; i < disks; i++) {
		struct bio *mbio = NULL;
		if (!r1_bio->bios[i])
			continue;


		if (first_clone) {
			/* do behind I/O ?
			 * Not if there are too many, or cannot
			 * allocate memory, or a reader on WriteMostly
			 * is waiting for behind writes to flush */
			if (bitmap &&
			    (atomic_read(&bitmap->behind_writes)
			     < mddev->bitmap_info.max_write_behind) &&
			    !waitqueue_active(&bitmap->behind_wait)) {
				alloc_behind_master_bio(r1_bio, bio);
			}

			md_bitmap_startwrite(bitmap, r1_bio->sector, r1_bio->sectors,
					     test_bit(R1BIO_BehindIO, &r1_bio->state));
			first_clone = 0;
		}

		if (r1_bio->behind_master_bio)
			mbio = bio_clone_fast(r1_bio->behind_master_bio,
					      GFP_NOIO, &mddev->bio_set);
		else
			mbio = bio_clone_fast(bio, GFP_NOIO, &mddev->bio_set);

		if (r1_bio->behind_master_bio) {
			if (test_bit(WriteMostly, &conf->mirrors[i].rdev->flags))
				atomic_inc(&r1_bio->behind_remaining);
		}

		r1_bio->bios[i] = mbio;

		mbio->bi_iter.bi_sector	= (r1_bio->sector +
				   conf->mirrors[i].rdev->data_offset);
		bio_set_dev(mbio, conf->mirrors[i].rdev->bdev);
		mbio->bi_end_io	= raid1_end_write_request;
		mbio->bi_opf = bio_op(bio) | (bio->bi_opf & (REQ_SYNC | REQ_FUA));
		if (test_bit(FailFast, &conf->mirrors[i].rdev->flags) &&
		    !test_bit(WriteMostly, &conf->mirrors[i].rdev->flags) &&
		    conf->raid_disks - mddev->degraded > 1)
			mbio->bi_opf |= MD_FAILFAST;
		mbio->bi_private = r1_bio;

		atomic_inc(&r1_bio->remaining);

		if (mddev->gendisk)
			trace_block_bio_remap(mbio->bi_disk->queue,
					      mbio, disk_devt(mddev->gendisk),
					      r1_bio->sector);
		/* flush_pending_writes() needs access to the rdev so...*/
		mbio->bi_disk = (void *)conf->mirrors[i].rdev;

		cb = blk_check_plugged(raid1_unplug, mddev, sizeof(*plug));
		if (cb)
			plug = container_of(cb, struct raid1_plug_cb, cb);
		else
			plug = NULL;
		if (plug) {
			bio_list_add(&plug->pending, mbio);
			plug->pending_cnt++;
		} else {
			spin_lock_irqsave(&conf->device_lock, flags);
			bio_list_add(&conf->pending_bio_list, mbio);
			conf->pending_count++;
			spin_unlock_irqrestore(&conf->device_lock, flags);
			md_wakeup_thread(mddev->thread);
		}
	}

	r1_bio_write_done(r1_bio);

	/* In case raid1d snuck in to freeze_array */
	wake_up(&conf->wait_barrier);
}

static bool raid1_make_request(struct mddev *mddev, struct bio *bio)
{
	sector_t sectors;

	if (unlikely(bio->bi_opf & REQ_PREFLUSH)) {
		md_flush_request(mddev, bio);
		return true;
	}

	/*
	 * There is a limit to the maximum size, but
	 * the read/write handler might find a lower limit
	 * due to bad blocks.  To avoid multiple splits,
	 * we pass the maximum number of sectors down
	 * and let the lower level perform the split.
	 */
	sectors = align_to_barrier_unit_end(
		bio->bi_iter.bi_sector, bio_sectors(bio));

	if (bio_data_dir(bio) == READ)
		raid1_read_request(mddev, bio, sectors, NULL);
	else {
		if (!md_write_start(mddev,bio))
			return false;
		raid1_write_request(mddev, bio, sectors);
	}
	return true;
}

static void raid1_status(struct seq_file *seq, struct mddev *mddev)
{
	struct r1conf *conf = mddev->private;
	int i;

	seq_printf(seq, " [%d/%d] [", conf->raid_disks,
		   conf->raid_disks - mddev->degraded);
	rcu_read_lock();
	for (i = 0; i < conf->raid_disks; i++) {
		struct md_rdev *rdev = rcu_dereference(conf->mirrors[i].rdev);
		seq_printf(seq, "%s",
			   rdev && test_bit(In_sync, &rdev->flags) ? "U" : "_");
	}
	rcu_read_unlock();
	seq_printf(seq, "]");
}

static void raid1_error(struct mddev *mddev, struct md_rdev *rdev)
{
	char b[BDEVNAME_SIZE];
	struct r1conf *conf = mddev->private;
	unsigned long flags;

	/*
	 * If it is not operational, then we have already marked it as dead
	 * else if it is the last working disks, ignore the error, let the
	 * next level up know.
	 * else mark the drive as failed
	 */
	spin_lock_irqsave(&conf->device_lock, flags);
	if (test_bit(In_sync, &rdev->flags)
	    && (conf->raid_disks - mddev->degraded) == 1) {
		/*
		 * Don't fail the drive, act as though we were just a
		 * normal single drive.
		 * However don't try a recovery from this drive as
		 * it is very likely to fail.
		 */
		conf->recovery_disabled = mddev->recovery_disabled;
		spin_unlock_irqrestore(&conf->device_lock, flags);
		return;
	}
	set_bit(Blocked, &rdev->flags);
	if (test_and_clear_bit(In_sync, &rdev->flags))
		mddev->degraded++;
	set_bit(Faulty, &rdev->flags);
	spin_unlock_irqrestore(&conf->device_lock, flags);
	/*
	 * if recovery is running, make sure it aborts.
	 */
	set_bit(MD_RECOVERY_INTR, &mddev->recovery);
	set_mask_bits(&mddev->sb_flags, 0,
		      BIT(MD_SB_CHANGE_DEVS) | BIT(MD_SB_CHANGE_PENDING));
	pr_crit("md/raid1:%s: Disk failure on %s, disabling device.\n"
		"md/raid1:%s: Operation continuing on %d devices.\n",
		mdname(mddev), bdevname(rdev->bdev, b),
		mdname(mddev), conf->raid_disks - mddev->degraded);
}

static void print_conf(struct r1conf *conf)
{
	int i;

	pr_debug("RAID1 conf printout:\n");
	if (!conf) {
		pr_debug("(!conf)\n");
		return;
	}
	pr_debug(" --- wd:%d rd:%d\n", conf->raid_disks - conf->mddev->degraded,
		 conf->raid_disks);

	rcu_read_lock();
	for (i = 0; i < conf->raid_disks; i++) {
		char b[BDEVNAME_SIZE];
		struct md_rdev *rdev = rcu_dereference(conf->mirrors[i].rdev);
		if (rdev)
			pr_debug(" disk %d, wo:%d, o:%d, dev:%s\n",
				 i, !test_bit(In_sync, &rdev->flags),
				 !test_bit(Faulty, &rdev->flags),
				 bdevname(rdev->bdev,b));
	}
	rcu_read_unlock();
}

static void close_sync(struct r1conf *conf)
{
	int idx;

	for (idx = 0; idx < BARRIER_BUCKETS_NR; idx++) {
		_wait_barrier(conf, idx);
		_allow_barrier(conf, idx);
	}

	mempool_exit(&conf->r1buf_pool);
}

static int raid1_spare_active(struct mddev *mddev)
{
	int i;
	struct r1conf *conf = mddev->private;
	int count = 0;
	unsigned long flags;

	/*
	 * Find all failed disks within the RAID1 configuration
	 * and mark them readable.
	 * Called under mddev lock, so rcu protection not needed.
	 * device_lock used to avoid races with raid1_end_read_request
	 * which expects 'In_sync' flags and ->degraded to be consistent.
	 */
	spin_lock_irqsave(&conf->device_lock, flags);
	for (i = 0; i < conf->raid_disks; i++) {
		struct md_rdev *rdev = conf->mirrors[i].rdev;
		struct md_rdev *repl = conf->mirrors[conf->raid_disks + i].rdev;
		if (repl
		    && !test_bit(Candidate, &repl->flags)
		    && repl->recovery_offset == MaxSector
		    && !test_bit(Faulty, &repl->flags)
		    && !test_and_set_bit(In_sync, &repl->flags)) {
			/* replacement has just become active */
			if (!rdev ||
			    !test_and_clear_bit(In_sync, &rdev->flags))
				count++;
			if (rdev) {
				/* Replaced device not technically
				 * faulty, but we need to be sure
				 * it gets removed and never re-added
				 */
				set_bit(Faulty, &rdev->flags);
				sysfs_notify_dirent_safe(
					rdev->sysfs_state);
			}
		}
		if (rdev
		    && rdev->recovery_offset == MaxSector
		    && !test_bit(Faulty, &rdev->flags)
		    && !test_and_set_bit(In_sync, &rdev->flags)) {
			count++;
			sysfs_notify_dirent_safe(rdev->sysfs_state);
		}
	}
	mddev->degraded -= count;
	spin_unlock_irqrestore(&conf->device_lock, flags);

	print_conf(conf);
	return count;
}

static int raid1_add_disk(struct mddev *mddev, struct md_rdev *rdev)
{
	struct r1conf *conf = mddev->private;
	int err = -EEXIST;
	int mirror = 0;
	struct raid1_info *p;
	int first = 0;
	int last = conf->raid_disks - 1;

	if (mddev->recovery_disabled == conf->recovery_disabled)
		return -EBUSY;

	if (md_integrity_add_rdev(rdev, mddev))
		return -ENXIO;

	if (rdev->raid_disk >= 0)
		first = last = rdev->raid_disk;

	/*
	 * find the disk ... but prefer rdev->saved_raid_disk
	 * if possible.
	 */
	if (rdev->saved_raid_disk >= 0 &&
	    rdev->saved_raid_disk >= first &&
	    rdev->saved_raid_disk < conf->raid_disks &&
	    conf->mirrors[rdev->saved_raid_disk].rdev == NULL)
		first = last = rdev->saved_raid_disk;

	for (mirror = first; mirror <= last; mirror++) {
		p = conf->mirrors+mirror;
		if (!p->rdev) {

			if (mddev->gendisk)
				disk_stack_limits(mddev->gendisk, rdev->bdev,
						  rdev->data_offset << 9);

			p->head_position = 0;
			rdev->raid_disk = mirror;
			err = 0;
			/* As all devices are equivalent, we don't need a full recovery
			 * if this was recently any drive of the array
			 */
			if (rdev->saved_raid_disk < 0)
				conf->fullsync = 1;
			rcu_assign_pointer(p->rdev, rdev);
			break;
		}
		if (test_bit(WantReplacement, &p->rdev->flags) &&
		    p[conf->raid_disks].rdev == NULL) {
			/* Add this device as a replacement */
			clear_bit(In_sync, &rdev->flags);
			set_bit(Replacement, &rdev->flags);
			rdev->raid_disk = mirror;
			err = 0;
			conf->fullsync = 1;
			rcu_assign_pointer(p[conf->raid_disks].rdev, rdev);
			break;
		}
	}
	if (mddev->queue && blk_queue_discard(bdev_get_queue(rdev->bdev)))
		blk_queue_flag_set(QUEUE_FLAG_DISCARD, mddev->queue);
	print_conf(conf);
	return err;
}

static int raid1_remove_disk(struct mddev *mddev, struct md_rdev *rdev)
{
	struct r1conf *conf = mddev->private;
	int err = 0;
	int number = rdev->raid_disk;
	struct raid1_info *p = conf->mirrors + number;

	if (rdev != p->rdev)
		p = conf->mirrors + conf->raid_disks + number;

	print_conf(conf);
	if (rdev == p->rdev) {
		if (test_bit(In_sync, &rdev->flags) ||
		    atomic_read(&rdev->nr_pending)) {
			err = -EBUSY;
			goto abort;
		}
		/* Only remove non-faulty devices if recovery
		 * is not possible.
		 */
		if (!test_bit(Faulty, &rdev->flags) &&
		    mddev->recovery_disabled != conf->recovery_disabled &&
		    mddev->degraded < conf->raid_disks) {
			err = -EBUSY;
			goto abort;
		}
		p->rdev = NULL;
		if (!test_bit(RemoveSynchronized, &rdev->flags)) {
			synchronize_rcu();
			if (atomic_read(&rdev->nr_pending)) {
				/* lost the race, try later */
				err = -EBUSY;
				p->rdev = rdev;
				goto abort;
			}
		}
		if (conf->mirrors[conf->raid_disks + number].rdev) {
			/* We just removed a device that is being replaced.
			 * Move down the replacement.  We drain all IO before
			 * doing this to avoid confusion.
			 */
			struct md_rdev *repl =
				conf->mirrors[conf->raid_disks + number].rdev;
			freeze_array(conf, 0);
			if (atomic_read(&repl->nr_pending)) {
				/* It means that some queued IO of retry_list
				 * hold repl. Thus, we cannot set replacement
				 * as NULL, avoiding rdev NULL pointer
				 * dereference in sync_request_write and
				 * handle_write_finished.
				 */
				err = -EBUSY;
				unfreeze_array(conf);
				goto abort;
			}
			clear_bit(Replacement, &repl->flags);
			p->rdev = repl;
			conf->mirrors[conf->raid_disks + number].rdev = NULL;
			unfreeze_array(conf);
		}

		clear_bit(WantReplacement, &rdev->flags);
		err = md_integrity_register(mddev);
	}
abort:

	print_conf(conf);
	return err;
}

static void end_sync_read(struct bio *bio)
{
	struct r1bio *r1_bio = get_resync_r1bio(bio);

	update_head_pos(r1_bio->read_disk, r1_bio);

	/*
	 * we have read a block, now it needs to be re-written,
	 * or re-read if the read failed.
	 * We don't do much here, just schedule handling by raid1d
	 */
	if (!bio->bi_status)
		set_bit(R1BIO_Uptodate, &r1_bio->state);

	if (atomic_dec_and_test(&r1_bio->remaining))
		reschedule_retry(r1_bio);
}

static void abort_sync_write(struct mddev *mddev, struct r1bio *r1_bio)
{
	sector_t sync_blocks = 0;
	sector_t s = r1_bio->sector;
	long sectors_to_go = r1_bio->sectors;

	/* make sure these bits don't get cleared. */
	do {
		md_bitmap_end_sync(mddev->bitmap, s, &sync_blocks, 1);
		s += sync_blocks;
		sectors_to_go -= sync_blocks;
	} while (sectors_to_go > 0);
}

static void end_sync_write(struct bio *bio)
{
	int uptodate = !bio->bi_status;
	struct r1bio *r1_bio = get_resync_r1bio(bio);
	struct mddev *mddev = r1_bio->mddev;
	struct r1conf *conf = mddev->private;
	sector_t first_bad;
	int bad_sectors;
	struct md_rdev *rdev = conf->mirrors[find_bio_disk(r1_bio, bio)].rdev;

	if (!uptodate) {
		abort_sync_write(mddev, r1_bio);
		set_bit(WriteErrorSeen, &rdev->flags);
		if (!test_and_set_bit(WantReplacement, &rdev->flags))
			set_bit(MD_RECOVERY_NEEDED, &
				mddev->recovery);
		set_bit(R1BIO_WriteError, &r1_bio->state);
	} else if (is_badblock(rdev, r1_bio->sector, r1_bio->sectors,
			       &first_bad, &bad_sectors) &&
		   !is_badblock(conf->mirrors[r1_bio->read_disk].rdev,
				r1_bio->sector,
				r1_bio->sectors,
				&first_bad, &bad_sectors)
		)
		set_bit(R1BIO_MadeGood, &r1_bio->state);

	if (atomic_dec_and_test(&r1_bio->remaining)) {
		int s = r1_bio->sectors;
		if (test_bit(R1BIO_MadeGood, &r1_bio->state) ||
		    test_bit(R1BIO_WriteError, &r1_bio->state))
			reschedule_retry(r1_bio);
		else {
			put_buf(r1_bio);
			md_done_sync(mddev, s, uptodate);
		}
	}
}

static int r1_sync_page_io(struct md_rdev *rdev, sector_t sector,
			    int sectors, struct page *page, int rw)
{
	if (sync_page_io(rdev, sector, sectors << 9, page, rw, 0, false))
		/* success */
		return 1;
	if (rw == WRITE) {
		set_bit(WriteErrorSeen, &rdev->flags);
		if (!test_and_set_bit(WantReplacement,
				      &rdev->flags))
			set_bit(MD_RECOVERY_NEEDED, &
				rdev->mddev->recovery);
	}
	/* need to record an error - either for the block or the device */
	if (!rdev_set_badblocks(rdev, sector, sectors, 0))
		md_error(rdev->mddev, rdev);
	return 0;
}

static int fix_sync_read_error(struct r1bio *r1_bio)
{
	/* Try some synchronous reads of other devices to get
	 * good data, much like with normal read errors.  Only
	 * read into the pages we already have so we don't
	 * need to re-issue the read request.
	 * We don't need to freeze the array, because being in an
	 * active sync request, there is no normal IO, and
	 * no overlapping syncs.
	 * We don't need to check is_badblock() again as we
	 * made sure that anything with a bad block in range
	 * will have bi_end_io clear.
	 */
	struct mddev *mddev = r1_bio->mddev;
	struct r1conf *conf = mddev->private;
	struct bio *bio = r1_bio->bios[r1_bio->read_disk];
	struct page **pages = get_resync_pages(bio)->pages;
	sector_t sect = r1_bio->sector;
	int sectors = r1_bio->sectors;
	int idx = 0;
	struct md_rdev *rdev;

	rdev = conf->mirrors[r1_bio->read_disk].rdev;
	if (test_bit(FailFast, &rdev->flags)) {
		/* Don't try recovering from here - just fail it
		 * ... unless it is the last working device of course */
		md_error(mddev, rdev);
		if (test_bit(Faulty, &rdev->flags))
			/* Don't try to read from here, but make sure
			 * put_buf does it's thing
			 */
			bio->bi_end_io = end_sync_write;
	}

	while(sectors) {
		int s = sectors;
		int d = r1_bio->read_disk;
		int success = 0;
		int start;

		if (s > (PAGE_SIZE>>9))
			s = PAGE_SIZE >> 9;
		do {
			if (r1_bio->bios[d]->bi_end_io == end_sync_read) {
				/* No rcu protection needed here devices
				 * can only be removed when no resync is
				 * active, and resync is currently active
				 */
				rdev = conf->mirrors[d].rdev;
				if (sync_page_io(rdev, sect, s<<9,
						 pages[idx],
						 REQ_OP_READ, 0, false)) {
					success = 1;
					break;
				}
			}
			d++;
			if (d == conf->raid_disks * 2)
				d = 0;
		} while (!success && d != r1_bio->read_disk);

		if (!success) {
			char b[BDEVNAME_SIZE];
			int abort = 0;
			/* Cannot read from anywhere, this block is lost.
			 * Record a bad block on each device.  If that doesn't
			 * work just disable and interrupt the recovery.
			 * Don't fail devices as that won't really help.
			 */
			pr_crit_ratelimited("md/raid1:%s: %s: unrecoverable I/O read error for block %llu\n",
					    mdname(mddev), bio_devname(bio, b),
					    (unsigned long long)r1_bio->sector);
			for (d = 0; d < conf->raid_disks * 2; d++) {
				rdev = conf->mirrors[d].rdev;
				if (!rdev || test_bit(Faulty, &rdev->flags))
					continue;
				if (!rdev_set_badblocks(rdev, sect, s, 0))
					abort = 1;
			}
			if (abort) {
				conf->recovery_disabled =
					mddev->recovery_disabled;
				set_bit(MD_RECOVERY_INTR, &mddev->recovery);
				md_done_sync(mddev, r1_bio->sectors, 0);
				put_buf(r1_bio);
				return 0;
			}
			/* Try next page */
			sectors -= s;
			sect += s;
			idx++;
			continue;
		}

		start = d;
		/* write it back and re-read */
		while (d != r1_bio->read_disk) {
			if (d == 0)
				d = conf->raid_disks * 2;
			d--;
			if (r1_bio->bios[d]->bi_end_io != end_sync_read)
				continue;
			rdev = conf->mirrors[d].rdev;
			if (r1_sync_page_io(rdev, sect, s,
					    pages[idx],
					    WRITE) == 0) {
				r1_bio->bios[d]->bi_end_io = NULL;
				rdev_dec_pending(rdev, mddev);
			}
		}
		d = start;
		while (d != r1_bio->read_disk) {
			if (d == 0)
				d = conf->raid_disks * 2;
			d--;
			if (r1_bio->bios[d]->bi_end_io != end_sync_read)
				continue;
			rdev = conf->mirrors[d].rdev;
			if (r1_sync_page_io(rdev, sect, s,
					    pages[idx],
					    READ) != 0)
				atomic_add(s, &rdev->corrected_errors);
		}
		sectors -= s;
		sect += s;
		idx ++;
	}
	set_bit(R1BIO_Uptodate, &r1_bio->state);
	bio->bi_status = 0;
	return 1;
}

static void process_checks(struct r1bio *r1_bio)
{
	/* We have read all readable devices.  If we haven't
	 * got the block, then there is no hope left.
	 * If we have, then we want to do a comparison
	 * and skip the write if everything is the same.
	 * If any blocks failed to read, then we need to
	 * attempt an over-write
	 */
	struct mddev *mddev = r1_bio->mddev;
	struct r1conf *conf = mddev->private;
	int primary;
	int i;
	int vcnt;

	/* Fix variable parts of all bios */
	vcnt = (r1_bio->sectors + PAGE_SIZE / 512 - 1) >> (PAGE_SHIFT - 9);
	for (i = 0; i < conf->raid_disks * 2; i++) {
		blk_status_t status;
		struct bio *b = r1_bio->bios[i];
		struct resync_pages *rp = get_resync_pages(b);
		if (b->bi_end_io != end_sync_read)
			continue;
		/* fixup the bio for reuse, but preserve errno */
		status = b->bi_status;
		bio_reset(b);
		b->bi_status = status;
		b->bi_iter.bi_sector = r1_bio->sector +
			conf->mirrors[i].rdev->data_offset;
		bio_set_dev(b, conf->mirrors[i].rdev->bdev);
		b->bi_end_io = end_sync_read;
		rp->raid_bio = r1_bio;
		b->bi_private = rp;

		/* initialize bvec table again */
		md_bio_reset_resync_pages(b, rp, r1_bio->sectors << 9);
	}
	for (primary = 0; primary < conf->raid_disks * 2; primary++)
		if (r1_bio->bios[primary]->bi_end_io == end_sync_read &&
		    !r1_bio->bios[primary]->bi_status) {
			r1_bio->bios[primary]->bi_end_io = NULL;
			rdev_dec_pending(conf->mirrors[primary].rdev, mddev);
			break;
		}
	r1_bio->read_disk = primary;
	for (i = 0; i < conf->raid_disks * 2; i++) {
		int j = 0;
		struct bio *pbio = r1_bio->bios[primary];
		struct bio *sbio = r1_bio->bios[i];
		blk_status_t status = sbio->bi_status;
		struct page **ppages = get_resync_pages(pbio)->pages;
		struct page **spages = get_resync_pages(sbio)->pages;
		struct bio_vec *bi;
		int page_len[RESYNC_PAGES] = { 0 };
		struct bvec_iter_all iter_all;

		if (sbio->bi_end_io != end_sync_read)
			continue;
		/* Now we can 'fixup' the error value */
		sbio->bi_status = 0;

<<<<<<< HEAD
		bio_for_each_segment_all(bi, sbio, j, iter_all)
			page_len[j] = bi->bv_len;
=======
		bio_for_each_segment_all(bi, sbio, iter_all)
			page_len[j++] = bi->bv_len;
>>>>>>> 0ecfebd2

		if (!status) {
			for (j = vcnt; j-- ; ) {
				if (memcmp(page_address(ppages[j]),
					   page_address(spages[j]),
					   page_len[j]))
					break;
			}
		} else
			j = 0;
		if (j >= 0)
			atomic64_add(r1_bio->sectors, &mddev->resync_mismatches);
		if (j < 0 || (test_bit(MD_RECOVERY_CHECK, &mddev->recovery)
			      && !status)) {
			/* No need to write to this device. */
			sbio->bi_end_io = NULL;
			rdev_dec_pending(conf->mirrors[i].rdev, mddev);
			continue;
		}

		bio_copy_data(sbio, pbio);
	}
}

static void sync_request_write(struct mddev *mddev, struct r1bio *r1_bio)
{
	struct r1conf *conf = mddev->private;
	int i;
	int disks = conf->raid_disks * 2;
	struct bio *wbio;

	if (!test_bit(R1BIO_Uptodate, &r1_bio->state))
		/* ouch - failed to read all of that. */
		if (!fix_sync_read_error(r1_bio))
			return;

	if (test_bit(MD_RECOVERY_REQUESTED, &mddev->recovery))
		process_checks(r1_bio);

	/*
	 * schedule writes
	 */
	atomic_set(&r1_bio->remaining, 1);
	for (i = 0; i < disks ; i++) {
		wbio = r1_bio->bios[i];
		if (wbio->bi_end_io == NULL ||
		    (wbio->bi_end_io == end_sync_read &&
		     (i == r1_bio->read_disk ||
		      !test_bit(MD_RECOVERY_SYNC, &mddev->recovery))))
			continue;
		if (test_bit(Faulty, &conf->mirrors[i].rdev->flags)) {
			abort_sync_write(mddev, r1_bio);
			continue;
		}

		bio_set_op_attrs(wbio, REQ_OP_WRITE, 0);
		if (test_bit(FailFast, &conf->mirrors[i].rdev->flags))
			wbio->bi_opf |= MD_FAILFAST;

		wbio->bi_end_io = end_sync_write;
		atomic_inc(&r1_bio->remaining);
		md_sync_acct(conf->mirrors[i].rdev->bdev, bio_sectors(wbio));

		generic_make_request(wbio);
	}

	if (atomic_dec_and_test(&r1_bio->remaining)) {
		/* if we're here, all write(s) have completed, so clean up */
		int s = r1_bio->sectors;
		if (test_bit(R1BIO_MadeGood, &r1_bio->state) ||
		    test_bit(R1BIO_WriteError, &r1_bio->state))
			reschedule_retry(r1_bio);
		else {
			put_buf(r1_bio);
			md_done_sync(mddev, s, 1);
		}
	}
}

/*
 * This is a kernel thread which:
 *
 *	1.	Retries failed read operations on working mirrors.
 *	2.	Updates the raid superblock when problems encounter.
 *	3.	Performs writes following reads for array synchronising.
 */

static void fix_read_error(struct r1conf *conf, int read_disk,
			   sector_t sect, int sectors)
{
	struct mddev *mddev = conf->mddev;
	while(sectors) {
		int s = sectors;
		int d = read_disk;
		int success = 0;
		int start;
		struct md_rdev *rdev;

		if (s > (PAGE_SIZE>>9))
			s = PAGE_SIZE >> 9;

		do {
			sector_t first_bad;
			int bad_sectors;

			rcu_read_lock();
			rdev = rcu_dereference(conf->mirrors[d].rdev);
			if (rdev &&
			    (test_bit(In_sync, &rdev->flags) ||
			     (!test_bit(Faulty, &rdev->flags) &&
			      rdev->recovery_offset >= sect + s)) &&
			    is_badblock(rdev, sect, s,
					&first_bad, &bad_sectors) == 0) {
				atomic_inc(&rdev->nr_pending);
				rcu_read_unlock();
				if (sync_page_io(rdev, sect, s<<9,
					 conf->tmppage, REQ_OP_READ, 0, false))
					success = 1;
				rdev_dec_pending(rdev, mddev);
				if (success)
					break;
			} else
				rcu_read_unlock();
			d++;
			if (d == conf->raid_disks * 2)
				d = 0;
		} while (!success && d != read_disk);

		if (!success) {
			/* Cannot read from anywhere - mark it bad */
			struct md_rdev *rdev = conf->mirrors[read_disk].rdev;
			if (!rdev_set_badblocks(rdev, sect, s, 0))
				md_error(mddev, rdev);
			break;
		}
		/* write it back and re-read */
		start = d;
		while (d != read_disk) {
			if (d==0)
				d = conf->raid_disks * 2;
			d--;
			rcu_read_lock();
			rdev = rcu_dereference(conf->mirrors[d].rdev);
			if (rdev &&
			    !test_bit(Faulty, &rdev->flags)) {
				atomic_inc(&rdev->nr_pending);
				rcu_read_unlock();
				r1_sync_page_io(rdev, sect, s,
						conf->tmppage, WRITE);
				rdev_dec_pending(rdev, mddev);
			} else
				rcu_read_unlock();
		}
		d = start;
		while (d != read_disk) {
			char b[BDEVNAME_SIZE];
			if (d==0)
				d = conf->raid_disks * 2;
			d--;
			rcu_read_lock();
			rdev = rcu_dereference(conf->mirrors[d].rdev);
			if (rdev &&
			    !test_bit(Faulty, &rdev->flags)) {
				atomic_inc(&rdev->nr_pending);
				rcu_read_unlock();
				if (r1_sync_page_io(rdev, sect, s,
						    conf->tmppage, READ)) {
					atomic_add(s, &rdev->corrected_errors);
					pr_info("md/raid1:%s: read error corrected (%d sectors at %llu on %s)\n",
						mdname(mddev), s,
						(unsigned long long)(sect +
								     rdev->data_offset),
						bdevname(rdev->bdev, b));
				}
				rdev_dec_pending(rdev, mddev);
			} else
				rcu_read_unlock();
		}
		sectors -= s;
		sect += s;
	}
}

static int narrow_write_error(struct r1bio *r1_bio, int i)
{
	struct mddev *mddev = r1_bio->mddev;
	struct r1conf *conf = mddev->private;
	struct md_rdev *rdev = conf->mirrors[i].rdev;

	/* bio has the data to be written to device 'i' where
	 * we just recently had a write error.
	 * We repeatedly clone the bio and trim down to one block,
	 * then try the write.  Where the write fails we record
	 * a bad block.
	 * It is conceivable that the bio doesn't exactly align with
	 * blocks.  We must handle this somehow.
	 *
	 * We currently own a reference on the rdev.
	 */

	int block_sectors;
	sector_t sector;
	int sectors;
	int sect_to_write = r1_bio->sectors;
	int ok = 1;

	if (rdev->badblocks.shift < 0)
		return 0;

	block_sectors = roundup(1 << rdev->badblocks.shift,
				bdev_logical_block_size(rdev->bdev) >> 9);
	sector = r1_bio->sector;
	sectors = ((sector + block_sectors)
		   & ~(sector_t)(block_sectors - 1))
		- sector;

	while (sect_to_write) {
		struct bio *wbio;
		if (sectors > sect_to_write)
			sectors = sect_to_write;
		/* Write at 'sector' for 'sectors'*/

		if (test_bit(R1BIO_BehindIO, &r1_bio->state)) {
			wbio = bio_clone_fast(r1_bio->behind_master_bio,
					      GFP_NOIO,
					      &mddev->bio_set);
		} else {
			wbio = bio_clone_fast(r1_bio->master_bio, GFP_NOIO,
					      &mddev->bio_set);
		}

		bio_set_op_attrs(wbio, REQ_OP_WRITE, 0);
		wbio->bi_iter.bi_sector = r1_bio->sector;
		wbio->bi_iter.bi_size = r1_bio->sectors << 9;

		bio_trim(wbio, sector - r1_bio->sector, sectors);
		wbio->bi_iter.bi_sector += rdev->data_offset;
		bio_set_dev(wbio, rdev->bdev);

		if (submit_bio_wait(wbio) < 0)
			/* failure! */
			ok = rdev_set_badblocks(rdev, sector,
						sectors, 0)
				&& ok;

		bio_put(wbio);
		sect_to_write -= sectors;
		sector += sectors;
		sectors = block_sectors;
	}
	return ok;
}

static void handle_sync_write_finished(struct r1conf *conf, struct r1bio *r1_bio)
{
	int m;
	int s = r1_bio->sectors;
	for (m = 0; m < conf->raid_disks * 2 ; m++) {
		struct md_rdev *rdev = conf->mirrors[m].rdev;
		struct bio *bio = r1_bio->bios[m];
		if (bio->bi_end_io == NULL)
			continue;
		if (!bio->bi_status &&
		    test_bit(R1BIO_MadeGood, &r1_bio->state)) {
			rdev_clear_badblocks(rdev, r1_bio->sector, s, 0);
		}
		if (bio->bi_status &&
		    test_bit(R1BIO_WriteError, &r1_bio->state)) {
			if (!rdev_set_badblocks(rdev, r1_bio->sector, s, 0))
				md_error(conf->mddev, rdev);
		}
	}
	put_buf(r1_bio);
	md_done_sync(conf->mddev, s, 1);
}

static void handle_write_finished(struct r1conf *conf, struct r1bio *r1_bio)
{
	int m, idx;
	bool fail = false;

	for (m = 0; m < conf->raid_disks * 2 ; m++)
		if (r1_bio->bios[m] == IO_MADE_GOOD) {
			struct md_rdev *rdev = conf->mirrors[m].rdev;
			rdev_clear_badblocks(rdev,
					     r1_bio->sector,
					     r1_bio->sectors, 0);
			rdev_dec_pending(rdev, conf->mddev);
		} else if (r1_bio->bios[m] != NULL) {
			/* This drive got a write error.  We need to
			 * narrow down and record precise write
			 * errors.
			 */
			fail = true;
			if (!narrow_write_error(r1_bio, m)) {
				md_error(conf->mddev,
					 conf->mirrors[m].rdev);
				/* an I/O failed, we can't clear the bitmap */
				set_bit(R1BIO_Degraded, &r1_bio->state);
			}
			rdev_dec_pending(conf->mirrors[m].rdev,
					 conf->mddev);
		}
	if (fail) {
		spin_lock_irq(&conf->device_lock);
		list_add(&r1_bio->retry_list, &conf->bio_end_io_list);
		idx = sector_to_idx(r1_bio->sector);
		atomic_inc(&conf->nr_queued[idx]);
		spin_unlock_irq(&conf->device_lock);
		/*
		 * In case freeze_array() is waiting for condition
		 * get_unqueued_pending() == extra to be true.
		 */
		wake_up(&conf->wait_barrier);
		md_wakeup_thread(conf->mddev->thread);
	} else {
		if (test_bit(R1BIO_WriteError, &r1_bio->state))
			close_write(r1_bio);
		raid_end_bio_io(r1_bio);
	}
}

static void handle_read_error(struct r1conf *conf, struct r1bio *r1_bio)
{
	struct mddev *mddev = conf->mddev;
	struct bio *bio;
	struct md_rdev *rdev;

	clear_bit(R1BIO_ReadError, &r1_bio->state);
	/* we got a read error. Maybe the drive is bad.  Maybe just
	 * the block and we can fix it.
	 * We freeze all other IO, and try reading the block from
	 * other devices.  When we find one, we re-write
	 * and check it that fixes the read error.
	 * This is all done synchronously while the array is
	 * frozen
	 */

	bio = r1_bio->bios[r1_bio->read_disk];
	bio_put(bio);
	r1_bio->bios[r1_bio->read_disk] = NULL;

	rdev = conf->mirrors[r1_bio->read_disk].rdev;
	if (mddev->ro == 0
	    && !test_bit(FailFast, &rdev->flags)) {
		freeze_array(conf, 1);
		fix_read_error(conf, r1_bio->read_disk,
			       r1_bio->sector, r1_bio->sectors);
		unfreeze_array(conf);
	} else if (mddev->ro == 0 && test_bit(FailFast, &rdev->flags)) {
		md_error(mddev, rdev);
	} else {
		r1_bio->bios[r1_bio->read_disk] = IO_BLOCKED;
	}

	rdev_dec_pending(rdev, conf->mddev);
	allow_barrier(conf, r1_bio->sector);
	bio = r1_bio->master_bio;

	/* Reuse the old r1_bio so that the IO_BLOCKED settings are preserved */
	r1_bio->state = 0;
	raid1_read_request(mddev, bio, r1_bio->sectors, r1_bio);
}

static void raid1d(struct md_thread *thread)
{
	struct mddev *mddev = thread->mddev;
	struct r1bio *r1_bio;
	unsigned long flags;
	struct r1conf *conf = mddev->private;
	struct list_head *head = &conf->retry_list;
	struct blk_plug plug;
	int idx;

	md_check_recovery(mddev);

	if (!list_empty_careful(&conf->bio_end_io_list) &&
	    !test_bit(MD_SB_CHANGE_PENDING, &mddev->sb_flags)) {
		LIST_HEAD(tmp);
		spin_lock_irqsave(&conf->device_lock, flags);
		if (!test_bit(MD_SB_CHANGE_PENDING, &mddev->sb_flags))
			list_splice_init(&conf->bio_end_io_list, &tmp);
		spin_unlock_irqrestore(&conf->device_lock, flags);
		while (!list_empty(&tmp)) {
			r1_bio = list_first_entry(&tmp, struct r1bio,
						  retry_list);
			list_del(&r1_bio->retry_list);
			idx = sector_to_idx(r1_bio->sector);
			atomic_dec(&conf->nr_queued[idx]);
			if (mddev->degraded)
				set_bit(R1BIO_Degraded, &r1_bio->state);
			if (test_bit(R1BIO_WriteError, &r1_bio->state))
				close_write(r1_bio);
			raid_end_bio_io(r1_bio);
		}
	}

	blk_start_plug(&plug);
	for (;;) {

		flush_pending_writes(conf);

		spin_lock_irqsave(&conf->device_lock, flags);
		if (list_empty(head)) {
			spin_unlock_irqrestore(&conf->device_lock, flags);
			break;
		}
		r1_bio = list_entry(head->prev, struct r1bio, retry_list);
		list_del(head->prev);
		idx = sector_to_idx(r1_bio->sector);
		atomic_dec(&conf->nr_queued[idx]);
		spin_unlock_irqrestore(&conf->device_lock, flags);

		mddev = r1_bio->mddev;
		conf = mddev->private;
		if (test_bit(R1BIO_IsSync, &r1_bio->state)) {
			if (test_bit(R1BIO_MadeGood, &r1_bio->state) ||
			    test_bit(R1BIO_WriteError, &r1_bio->state))
				handle_sync_write_finished(conf, r1_bio);
			else
				sync_request_write(mddev, r1_bio);
		} else if (test_bit(R1BIO_MadeGood, &r1_bio->state) ||
			   test_bit(R1BIO_WriteError, &r1_bio->state))
			handle_write_finished(conf, r1_bio);
		else if (test_bit(R1BIO_ReadError, &r1_bio->state))
			handle_read_error(conf, r1_bio);
		else
			WARN_ON_ONCE(1);

		cond_resched();
		if (mddev->sb_flags & ~(1<<MD_SB_CHANGE_PENDING))
			md_check_recovery(mddev);
	}
	blk_finish_plug(&plug);
}

static int init_resync(struct r1conf *conf)
{
	int buffs;

	buffs = RESYNC_WINDOW / RESYNC_BLOCK_SIZE;
	BUG_ON(mempool_initialized(&conf->r1buf_pool));

	return mempool_init(&conf->r1buf_pool, buffs, r1buf_pool_alloc,
			    r1buf_pool_free, conf->poolinfo);
}

static struct r1bio *raid1_alloc_init_r1buf(struct r1conf *conf)
{
	struct r1bio *r1bio = mempool_alloc(&conf->r1buf_pool, GFP_NOIO);
	struct resync_pages *rps;
	struct bio *bio;
	int i;

	for (i = conf->poolinfo->raid_disks; i--; ) {
		bio = r1bio->bios[i];
		rps = bio->bi_private;
		bio_reset(bio);
		bio->bi_private = rps;
	}
	r1bio->master_bio = NULL;
	return r1bio;
}

/*
 * perform a "sync" on one "block"
 *
 * We need to make sure that no normal I/O request - particularly write
 * requests - conflict with active sync requests.
 *
 * This is achieved by tracking pending requests and a 'barrier' concept
 * that can be installed to exclude normal IO requests.
 */

static sector_t raid1_sync_request(struct mddev *mddev, sector_t sector_nr,
				   int *skipped)
{
	struct r1conf *conf = mddev->private;
	struct r1bio *r1_bio;
	struct bio *bio;
	sector_t max_sector, nr_sectors;
	int disk = -1;
	int i;
	int wonly = -1;
	int write_targets = 0, read_targets = 0;
	sector_t sync_blocks;
	int still_degraded = 0;
	int good_sectors = RESYNC_SECTORS;
	int min_bad = 0; /* number of sectors that are bad in all devices */
	int idx = sector_to_idx(sector_nr);
	int page_idx = 0;

	if (!mempool_initialized(&conf->r1buf_pool))
		if (init_resync(conf))
			return 0;

	max_sector = mddev->dev_sectors;
	if (sector_nr >= max_sector) {
		/* If we aborted, we need to abort the
		 * sync on the 'current' bitmap chunk (there will
		 * only be one in raid1 resync.
		 * We can find the current addess in mddev->curr_resync
		 */
		if (mddev->curr_resync < max_sector) /* aborted */
			md_bitmap_end_sync(mddev->bitmap, mddev->curr_resync,
					   &sync_blocks, 1);
		else /* completed sync */
			conf->fullsync = 0;

		md_bitmap_close_sync(mddev->bitmap);
		close_sync(conf);

		if (mddev_is_clustered(mddev)) {
			conf->cluster_sync_low = 0;
			conf->cluster_sync_high = 0;
		}
		return 0;
	}

	if (mddev->bitmap == NULL &&
	    mddev->recovery_cp == MaxSector &&
	    !test_bit(MD_RECOVERY_REQUESTED, &mddev->recovery) &&
	    conf->fullsync == 0) {
		*skipped = 1;
		return max_sector - sector_nr;
	}
	/* before building a request, check if we can skip these blocks..
	 * This call the bitmap_start_sync doesn't actually record anything
	 */
	if (!md_bitmap_start_sync(mddev->bitmap, sector_nr, &sync_blocks, 1) &&
	    !conf->fullsync && !test_bit(MD_RECOVERY_REQUESTED, &mddev->recovery)) {
		/* We can skip this block, and probably several more */
		*skipped = 1;
		return sync_blocks;
	}

	/*
	 * If there is non-resync activity waiting for a turn, then let it
	 * though before starting on this new sync request.
	 */
	if (atomic_read(&conf->nr_waiting[idx]))
		schedule_timeout_uninterruptible(1);

	/* we are incrementing sector_nr below. To be safe, we check against
	 * sector_nr + two times RESYNC_SECTORS
	 */

	md_bitmap_cond_end_sync(mddev->bitmap, sector_nr,
		mddev_is_clustered(mddev) && (sector_nr + 2 * RESYNC_SECTORS > conf->cluster_sync_high));


	if (raise_barrier(conf, sector_nr))
		return 0;

	r1_bio = raid1_alloc_init_r1buf(conf);

	rcu_read_lock();
	/*
	 * If we get a correctably read error during resync or recovery,
	 * we might want to read from a different device.  So we
	 * flag all drives that could conceivably be read from for READ,
	 * and any others (which will be non-In_sync devices) for WRITE.
	 * If a read fails, we try reading from something else for which READ
	 * is OK.
	 */

	r1_bio->mddev = mddev;
	r1_bio->sector = sector_nr;
	r1_bio->state = 0;
	set_bit(R1BIO_IsSync, &r1_bio->state);
	/* make sure good_sectors won't go across barrier unit boundary */
	good_sectors = align_to_barrier_unit_end(sector_nr, good_sectors);

	for (i = 0; i < conf->raid_disks * 2; i++) {
		struct md_rdev *rdev;
		bio = r1_bio->bios[i];

		rdev = rcu_dereference(conf->mirrors[i].rdev);
		if (rdev == NULL ||
		    test_bit(Faulty, &rdev->flags)) {
			if (i < conf->raid_disks)
				still_degraded = 1;
		} else if (!test_bit(In_sync, &rdev->flags)) {
			bio_set_op_attrs(bio, REQ_OP_WRITE, 0);
			bio->bi_end_io = end_sync_write;
			write_targets ++;
		} else {
			/* may need to read from here */
			sector_t first_bad = MaxSector;
			int bad_sectors;

			if (is_badblock(rdev, sector_nr, good_sectors,
					&first_bad, &bad_sectors)) {
				if (first_bad > sector_nr)
					good_sectors = first_bad - sector_nr;
				else {
					bad_sectors -= (sector_nr - first_bad);
					if (min_bad == 0 ||
					    min_bad > bad_sectors)
						min_bad = bad_sectors;
				}
			}
			if (sector_nr < first_bad) {
				if (test_bit(WriteMostly, &rdev->flags)) {
					if (wonly < 0)
						wonly = i;
				} else {
					if (disk < 0)
						disk = i;
				}
				bio_set_op_attrs(bio, REQ_OP_READ, 0);
				bio->bi_end_io = end_sync_read;
				read_targets++;
			} else if (!test_bit(WriteErrorSeen, &rdev->flags) &&
				test_bit(MD_RECOVERY_SYNC, &mddev->recovery) &&
				!test_bit(MD_RECOVERY_CHECK, &mddev->recovery)) {
				/*
				 * The device is suitable for reading (InSync),
				 * but has bad block(s) here. Let's try to correct them,
				 * if we are doing resync or repair. Otherwise, leave
				 * this device alone for this sync request.
				 */
				bio_set_op_attrs(bio, REQ_OP_WRITE, 0);
				bio->bi_end_io = end_sync_write;
				write_targets++;
			}
		}
		if (bio->bi_end_io) {
			atomic_inc(&rdev->nr_pending);
			bio->bi_iter.bi_sector = sector_nr + rdev->data_offset;
			bio_set_dev(bio, rdev->bdev);
			if (test_bit(FailFast, &rdev->flags))
				bio->bi_opf |= MD_FAILFAST;
		}
	}
	rcu_read_unlock();
	if (disk < 0)
		disk = wonly;
	r1_bio->read_disk = disk;

	if (read_targets == 0 && min_bad > 0) {
		/* These sectors are bad on all InSync devices, so we
		 * need to mark them bad on all write targets
		 */
		int ok = 1;
		for (i = 0 ; i < conf->raid_disks * 2 ; i++)
			if (r1_bio->bios[i]->bi_end_io == end_sync_write) {
				struct md_rdev *rdev = conf->mirrors[i].rdev;
				ok = rdev_set_badblocks(rdev, sector_nr,
							min_bad, 0
					) && ok;
			}
		set_bit(MD_SB_CHANGE_DEVS, &mddev->sb_flags);
		*skipped = 1;
		put_buf(r1_bio);

		if (!ok) {
			/* Cannot record the badblocks, so need to
			 * abort the resync.
			 * If there are multiple read targets, could just
			 * fail the really bad ones ???
			 */
			conf->recovery_disabled = mddev->recovery_disabled;
			set_bit(MD_RECOVERY_INTR, &mddev->recovery);
			return 0;
		} else
			return min_bad;

	}
	if (min_bad > 0 && min_bad < good_sectors) {
		/* only resync enough to reach the next bad->good
		 * transition */
		good_sectors = min_bad;
	}

	if (test_bit(MD_RECOVERY_SYNC, &mddev->recovery) && read_targets > 0)
		/* extra read targets are also write targets */
		write_targets += read_targets-1;

	if (write_targets == 0 || read_targets == 0) {
		/* There is nowhere to write, so all non-sync
		 * drives must be failed - so we are finished
		 */
		sector_t rv;
		if (min_bad > 0)
			max_sector = sector_nr + min_bad;
		rv = max_sector - sector_nr;
		*skipped = 1;
		put_buf(r1_bio);
		return rv;
	}

	if (max_sector > mddev->resync_max)
		max_sector = mddev->resync_max; /* Don't do IO beyond here */
	if (max_sector > sector_nr + good_sectors)
		max_sector = sector_nr + good_sectors;
	nr_sectors = 0;
	sync_blocks = 0;
	do {
		struct page *page;
		int len = PAGE_SIZE;
		if (sector_nr + (len>>9) > max_sector)
			len = (max_sector - sector_nr) << 9;
		if (len == 0)
			break;
		if (sync_blocks == 0) {
			if (!md_bitmap_start_sync(mddev->bitmap, sector_nr,
						  &sync_blocks, still_degraded) &&
			    !conf->fullsync &&
			    !test_bit(MD_RECOVERY_REQUESTED, &mddev->recovery))
				break;
			if ((len >> 9) > sync_blocks)
				len = sync_blocks<<9;
		}

		for (i = 0 ; i < conf->raid_disks * 2; i++) {
			struct resync_pages *rp;

			bio = r1_bio->bios[i];
			rp = get_resync_pages(bio);
			if (bio->bi_end_io) {
				page = resync_fetch_page(rp, page_idx);

				/*
				 * won't fail because the vec table is big
				 * enough to hold all these pages
				 */
				bio_add_page(bio, page, len, 0);
			}
		}
		nr_sectors += len>>9;
		sector_nr += len>>9;
		sync_blocks -= (len>>9);
	} while (++page_idx < RESYNC_PAGES);

	r1_bio->sectors = nr_sectors;

	if (mddev_is_clustered(mddev) &&
			conf->cluster_sync_high < sector_nr + nr_sectors) {
		conf->cluster_sync_low = mddev->curr_resync_completed;
		conf->cluster_sync_high = conf->cluster_sync_low + CLUSTER_RESYNC_WINDOW_SECTORS;
		/* Send resync message */
		md_cluster_ops->resync_info_update(mddev,
				conf->cluster_sync_low,
				conf->cluster_sync_high);
	}

	/* For a user-requested sync, we read all readable devices and do a
	 * compare
	 */
	if (test_bit(MD_RECOVERY_REQUESTED, &mddev->recovery)) {
		atomic_set(&r1_bio->remaining, read_targets);
		for (i = 0; i < conf->raid_disks * 2 && read_targets; i++) {
			bio = r1_bio->bios[i];
			if (bio->bi_end_io == end_sync_read) {
				read_targets--;
				md_sync_acct_bio(bio, nr_sectors);
				if (read_targets == 1)
					bio->bi_opf &= ~MD_FAILFAST;
				generic_make_request(bio);
			}
		}
	} else {
		atomic_set(&r1_bio->remaining, 1);
		bio = r1_bio->bios[r1_bio->read_disk];
		md_sync_acct_bio(bio, nr_sectors);
		if (read_targets == 1)
			bio->bi_opf &= ~MD_FAILFAST;
		generic_make_request(bio);

	}
	return nr_sectors;
}

static sector_t raid1_size(struct mddev *mddev, sector_t sectors, int raid_disks)
{
	if (sectors)
		return sectors;

	return mddev->dev_sectors;
}

static struct r1conf *setup_conf(struct mddev *mddev)
{
	struct r1conf *conf;
	int i;
	struct raid1_info *disk;
	struct md_rdev *rdev;
	int err = -ENOMEM;

	conf = kzalloc(sizeof(struct r1conf), GFP_KERNEL);
	if (!conf)
		goto abort;

	conf->nr_pending = kcalloc(BARRIER_BUCKETS_NR,
				   sizeof(atomic_t), GFP_KERNEL);
	if (!conf->nr_pending)
		goto abort;

	conf->nr_waiting = kcalloc(BARRIER_BUCKETS_NR,
				   sizeof(atomic_t), GFP_KERNEL);
	if (!conf->nr_waiting)
		goto abort;

	conf->nr_queued = kcalloc(BARRIER_BUCKETS_NR,
				  sizeof(atomic_t), GFP_KERNEL);
	if (!conf->nr_queued)
		goto abort;

	conf->barrier = kcalloc(BARRIER_BUCKETS_NR,
				sizeof(atomic_t), GFP_KERNEL);
	if (!conf->barrier)
		goto abort;

	conf->mirrors = kzalloc(array3_size(sizeof(struct raid1_info),
					    mddev->raid_disks, 2),
				GFP_KERNEL);
	if (!conf->mirrors)
		goto abort;

	conf->tmppage = alloc_page(GFP_KERNEL);
	if (!conf->tmppage)
		goto abort;

	conf->poolinfo = kzalloc(sizeof(*conf->poolinfo), GFP_KERNEL);
	if (!conf->poolinfo)
		goto abort;
	conf->poolinfo->raid_disks = mddev->raid_disks * 2;
	err = mempool_init(&conf->r1bio_pool, NR_RAID1_BIOS, r1bio_pool_alloc,
			   r1bio_pool_free, conf->poolinfo);
	if (err)
		goto abort;

	err = bioset_init(&conf->bio_split, BIO_POOL_SIZE, 0, 0);
	if (err)
		goto abort;

	conf->poolinfo->mddev = mddev;

	err = -EINVAL;
	spin_lock_init(&conf->device_lock);
	rdev_for_each(rdev, mddev) {
		int disk_idx = rdev->raid_disk;
		if (disk_idx >= mddev->raid_disks
		    || disk_idx < 0)
			continue;
		if (test_bit(Replacement, &rdev->flags))
			disk = conf->mirrors + mddev->raid_disks + disk_idx;
		else
			disk = conf->mirrors + disk_idx;

		if (disk->rdev)
			goto abort;
		disk->rdev = rdev;
		disk->head_position = 0;
		disk->seq_start = MaxSector;
	}
	conf->raid_disks = mddev->raid_disks;
	conf->mddev = mddev;
	INIT_LIST_HEAD(&conf->retry_list);
	INIT_LIST_HEAD(&conf->bio_end_io_list);

	spin_lock_init(&conf->resync_lock);
	init_waitqueue_head(&conf->wait_barrier);

	bio_list_init(&conf->pending_bio_list);
	conf->pending_count = 0;
	conf->recovery_disabled = mddev->recovery_disabled - 1;

	err = -EIO;
	for (i = 0; i < conf->raid_disks * 2; i++) {

		disk = conf->mirrors + i;

		if (i < conf->raid_disks &&
		    disk[conf->raid_disks].rdev) {
			/* This slot has a replacement. */
			if (!disk->rdev) {
				/* No original, just make the replacement
				 * a recovering spare
				 */
				disk->rdev =
					disk[conf->raid_disks].rdev;
				disk[conf->raid_disks].rdev = NULL;
			} else if (!test_bit(In_sync, &disk->rdev->flags))
				/* Original is not in_sync - bad */
				goto abort;
		}

		if (!disk->rdev ||
		    !test_bit(In_sync, &disk->rdev->flags)) {
			disk->head_position = 0;
			if (disk->rdev &&
			    (disk->rdev->saved_raid_disk < 0))
				conf->fullsync = 1;
		}
	}

	err = -ENOMEM;
	conf->thread = md_register_thread(raid1d, mddev, "raid1");
	if (!conf->thread)
		goto abort;

	return conf;

 abort:
	if (conf) {
		mempool_exit(&conf->r1bio_pool);
		kfree(conf->mirrors);
		safe_put_page(conf->tmppage);
		kfree(conf->poolinfo);
		kfree(conf->nr_pending);
		kfree(conf->nr_waiting);
		kfree(conf->nr_queued);
		kfree(conf->barrier);
		bioset_exit(&conf->bio_split);
		kfree(conf);
	}
	return ERR_PTR(err);
}

static void raid1_free(struct mddev *mddev, void *priv);
static int raid1_run(struct mddev *mddev)
{
	struct r1conf *conf;
	int i;
	struct md_rdev *rdev;
	int ret;
	bool discard_supported = false;

	if (mddev->level != 1) {
		pr_warn("md/raid1:%s: raid level not set to mirroring (%d)\n",
			mdname(mddev), mddev->level);
		return -EIO;
	}
	if (mddev->reshape_position != MaxSector) {
		pr_warn("md/raid1:%s: reshape_position set but not supported\n",
			mdname(mddev));
		return -EIO;
	}
	if (mddev_init_writes_pending(mddev) < 0)
		return -ENOMEM;
	/*
	 * copy the already verified devices into our private RAID1
	 * bookkeeping area. [whatever we allocate in run(),
	 * should be freed in raid1_free()]
	 */
	if (mddev->private == NULL)
		conf = setup_conf(mddev);
	else
		conf = mddev->private;

	if (IS_ERR(conf))
		return PTR_ERR(conf);

	if (mddev->queue) {
		blk_queue_max_write_same_sectors(mddev->queue, 0);
		blk_queue_max_write_zeroes_sectors(mddev->queue, 0);
	}

	rdev_for_each(rdev, mddev) {
		if (!mddev->gendisk)
			continue;
		disk_stack_limits(mddev->gendisk, rdev->bdev,
				  rdev->data_offset << 9);
		if (blk_queue_discard(bdev_get_queue(rdev->bdev)))
			discard_supported = true;
	}

	mddev->degraded = 0;
	for (i=0; i < conf->raid_disks; i++)
		if (conf->mirrors[i].rdev == NULL ||
		    !test_bit(In_sync, &conf->mirrors[i].rdev->flags) ||
		    test_bit(Faulty, &conf->mirrors[i].rdev->flags))
			mddev->degraded++;

	if (conf->raid_disks - mddev->degraded == 1)
		mddev->recovery_cp = MaxSector;

	if (mddev->recovery_cp != MaxSector)
		pr_info("md/raid1:%s: not clean -- starting background reconstruction\n",
			mdname(mddev));
	pr_info("md/raid1:%s: active with %d out of %d mirrors\n",
		mdname(mddev), mddev->raid_disks - mddev->degraded,
		mddev->raid_disks);

	/*
	 * Ok, everything is just fine now
	 */
	mddev->thread = conf->thread;
	conf->thread = NULL;
	mddev->private = conf;
	set_bit(MD_FAILFAST_SUPPORTED, &mddev->flags);

	md_set_array_sectors(mddev, raid1_size(mddev, 0, 0));

	if (mddev->queue) {
		if (discard_supported)
			blk_queue_flag_set(QUEUE_FLAG_DISCARD,
						mddev->queue);
		else
			blk_queue_flag_clear(QUEUE_FLAG_DISCARD,
						  mddev->queue);
	}

	ret =  md_integrity_register(mddev);
	if (ret) {
		md_unregister_thread(&mddev->thread);
		raid1_free(mddev, conf);
	}
	return ret;
}

static void raid1_free(struct mddev *mddev, void *priv)
{
	struct r1conf *conf = priv;

	mempool_exit(&conf->r1bio_pool);
	kfree(conf->mirrors);
	safe_put_page(conf->tmppage);
	kfree(conf->poolinfo);
	kfree(conf->nr_pending);
	kfree(conf->nr_waiting);
	kfree(conf->nr_queued);
	kfree(conf->barrier);
	bioset_exit(&conf->bio_split);
	kfree(conf);
}

static int raid1_resize(struct mddev *mddev, sector_t sectors)
{
	/* no resync is happening, and there is enough space
	 * on all devices, so we can resize.
	 * We need to make sure resync covers any new space.
	 * If the array is shrinking we should possibly wait until
	 * any io in the removed space completes, but it hardly seems
	 * worth it.
	 */
	sector_t newsize = raid1_size(mddev, sectors, 0);
	if (mddev->external_size &&
	    mddev->array_sectors > newsize)
		return -EINVAL;
	if (mddev->bitmap) {
		int ret = md_bitmap_resize(mddev->bitmap, newsize, 0, 0);
		if (ret)
			return ret;
	}
	md_set_array_sectors(mddev, newsize);
	if (sectors > mddev->dev_sectors &&
	    mddev->recovery_cp > mddev->dev_sectors) {
		mddev->recovery_cp = mddev->dev_sectors;
		set_bit(MD_RECOVERY_NEEDED, &mddev->recovery);
	}
	mddev->dev_sectors = sectors;
	mddev->resync_max_sectors = sectors;
	return 0;
}

static int raid1_reshape(struct mddev *mddev)
{
	/* We need to:
	 * 1/ resize the r1bio_pool
	 * 2/ resize conf->mirrors
	 *
	 * We allocate a new r1bio_pool if we can.
	 * Then raise a device barrier and wait until all IO stops.
	 * Then resize conf->mirrors and swap in the new r1bio pool.
	 *
	 * At the same time, we "pack" the devices so that all the missing
	 * devices have the higher raid_disk numbers.
	 */
	mempool_t newpool, oldpool;
	struct pool_info *newpoolinfo;
	struct raid1_info *newmirrors;
	struct r1conf *conf = mddev->private;
	int cnt, raid_disks;
	unsigned long flags;
	int d, d2;
	int ret;

	memset(&newpool, 0, sizeof(newpool));
	memset(&oldpool, 0, sizeof(oldpool));

	/* Cannot change chunk_size, layout, or level */
	if (mddev->chunk_sectors != mddev->new_chunk_sectors ||
	    mddev->layout != mddev->new_layout ||
	    mddev->level != mddev->new_level) {
		mddev->new_chunk_sectors = mddev->chunk_sectors;
		mddev->new_layout = mddev->layout;
		mddev->new_level = mddev->level;
		return -EINVAL;
	}

	if (!mddev_is_clustered(mddev))
		md_allow_write(mddev);

	raid_disks = mddev->raid_disks + mddev->delta_disks;

	if (raid_disks < conf->raid_disks) {
		cnt=0;
		for (d= 0; d < conf->raid_disks; d++)
			if (conf->mirrors[d].rdev)
				cnt++;
		if (cnt > raid_disks)
			return -EBUSY;
	}

	newpoolinfo = kmalloc(sizeof(*newpoolinfo), GFP_KERNEL);
	if (!newpoolinfo)
		return -ENOMEM;
	newpoolinfo->mddev = mddev;
	newpoolinfo->raid_disks = raid_disks * 2;

	ret = mempool_init(&newpool, NR_RAID1_BIOS, r1bio_pool_alloc,
			   r1bio_pool_free, newpoolinfo);
	if (ret) {
		kfree(newpoolinfo);
		return ret;
	}
	newmirrors = kzalloc(array3_size(sizeof(struct raid1_info),
					 raid_disks, 2),
			     GFP_KERNEL);
	if (!newmirrors) {
		kfree(newpoolinfo);
		mempool_exit(&newpool);
		return -ENOMEM;
	}

	freeze_array(conf, 0);

	/* ok, everything is stopped */
	oldpool = conf->r1bio_pool;
	conf->r1bio_pool = newpool;

	for (d = d2 = 0; d < conf->raid_disks; d++) {
		struct md_rdev *rdev = conf->mirrors[d].rdev;
		if (rdev && rdev->raid_disk != d2) {
			sysfs_unlink_rdev(mddev, rdev);
			rdev->raid_disk = d2;
			sysfs_unlink_rdev(mddev, rdev);
			if (sysfs_link_rdev(mddev, rdev))
				pr_warn("md/raid1:%s: cannot register rd%d\n",
					mdname(mddev), rdev->raid_disk);
		}
		if (rdev)
			newmirrors[d2++].rdev = rdev;
	}
	kfree(conf->mirrors);
	conf->mirrors = newmirrors;
	kfree(conf->poolinfo);
	conf->poolinfo = newpoolinfo;

	spin_lock_irqsave(&conf->device_lock, flags);
	mddev->degraded += (raid_disks - conf->raid_disks);
	spin_unlock_irqrestore(&conf->device_lock, flags);
	conf->raid_disks = mddev->raid_disks = raid_disks;
	mddev->delta_disks = 0;

	unfreeze_array(conf);

	set_bit(MD_RECOVERY_RECOVER, &mddev->recovery);
	set_bit(MD_RECOVERY_NEEDED, &mddev->recovery);
	md_wakeup_thread(mddev->thread);

	mempool_exit(&oldpool);
	return 0;
}

static void raid1_quiesce(struct mddev *mddev, int quiesce)
{
	struct r1conf *conf = mddev->private;

	if (quiesce)
		freeze_array(conf, 0);
	else
		unfreeze_array(conf);
}

static void *raid1_takeover(struct mddev *mddev)
{
	/* raid1 can take over:
	 *  raid5 with 2 devices, any layout or chunk size
	 */
	if (mddev->level == 5 && mddev->raid_disks == 2) {
		struct r1conf *conf;
		mddev->new_level = 1;
		mddev->new_layout = 0;
		mddev->new_chunk_sectors = 0;
		conf = setup_conf(mddev);
		if (!IS_ERR(conf)) {
			/* Array must appear to be quiesced */
			conf->array_frozen = 1;
			mddev_clear_unsupported_flags(mddev,
				UNSUPPORTED_MDDEV_FLAGS);
		}
		return conf;
	}
	return ERR_PTR(-EINVAL);
}

static struct md_personality raid1_personality =
{
	.name		= "raid1",
	.level		= 1,
	.owner		= THIS_MODULE,
	.make_request	= raid1_make_request,
	.run		= raid1_run,
	.free		= raid1_free,
	.status		= raid1_status,
	.error_handler	= raid1_error,
	.hot_add_disk	= raid1_add_disk,
	.hot_remove_disk= raid1_remove_disk,
	.spare_active	= raid1_spare_active,
	.sync_request	= raid1_sync_request,
	.resize		= raid1_resize,
	.size		= raid1_size,
	.check_reshape	= raid1_reshape,
	.quiesce	= raid1_quiesce,
	.takeover	= raid1_takeover,
	.congested	= raid1_congested,
};

static int __init raid_init(void)
{
	return register_md_personality(&raid1_personality);
}

static void raid_exit(void)
{
	unregister_md_personality(&raid1_personality);
}

module_init(raid_init);
module_exit(raid_exit);
MODULE_LICENSE("GPL");
MODULE_DESCRIPTION("RAID1 (mirroring) personality for MD");
MODULE_ALIAS("md-personality-3"); /* RAID1 */
MODULE_ALIAS("md-raid1");
MODULE_ALIAS("md-level-1");

module_param(max_queued_requests, int, S_IRUGO|S_IWUSR);<|MERGE_RESOLUTION|>--- conflicted
+++ resolved
@@ -2117,13 +2117,8 @@
 		/* Now we can 'fixup' the error value */
 		sbio->bi_status = 0;
 
-<<<<<<< HEAD
-		bio_for_each_segment_all(bi, sbio, j, iter_all)
-			page_len[j] = bi->bv_len;
-=======
 		bio_for_each_segment_all(bi, sbio, iter_all)
 			page_len[j++] = bi->bv_len;
->>>>>>> 0ecfebd2
 
 		if (!status) {
 			for (j = vcnt; j-- ; ) {
