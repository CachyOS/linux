--- conflicted
+++ resolved
@@ -1,10 +1,7 @@
 // SPDX-License-Identifier: GPL-2.0 or BSD-3-Clause
 /*
  * Copyright(c) 2015-2020 Intel Corporation.
-<<<<<<< HEAD
-=======
  * Copyright(c) 2021 Cornelis Networks.
->>>>>>> df0cc57e
  */
 
 #include <linux/spinlock.h>
