--- conflicted
+++ resolved
@@ -4300,13 +4300,8 @@
 	u32 val;
 
 	/* WaTempDisableDOPClkGating:bdw */
-<<<<<<< HEAD
-	misccpctl = intel_uncore_rmw(&dev_priv->uncore, GEN7_MISCCPCTL,
-				     GEN7_DOP_CLOCK_GATE_ENABLE, 0);
-=======
 	misccpctl = intel_gt_mcr_multicast_rmw(to_gt(dev_priv), GEN8_MISCCPCTL,
 					       GEN8_DOP_CLOCK_GATE_ENABLE, 0);
->>>>>>> 8f956e9a
 
 	val = intel_gt_mcr_read_any(to_gt(dev_priv), GEN8_L3SQCREG1);
 	val &= ~L3_PRIO_CREDITS_MASK;
