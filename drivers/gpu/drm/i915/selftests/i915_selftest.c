/*
 * Copyright © 2016 Intel Corporation
 *
 * Permission is hereby granted, free of charge, to any person obtaining a
 * copy of this software and associated documentation files (the "Software"),
 * to deal in the Software without restriction, including without limitation
 * the rights to use, copy, modify, merge, publish, distribute, sublicense,
 * and/or sell copies of the Software, and to permit persons to whom the
 * Software is furnished to do so, subject to the following conditions:
 *
 * The above copyright notice and this permission notice (including the next
 * paragraph) shall be included in all copies or substantial portions of the
 * Software.
 *
 * THE SOFTWARE IS PROVIDED "AS IS", WITHOUT WARRANTY OF ANY KIND, EXPRESS OR
 * IMPLIED, INCLUDING BUT NOT LIMITED TO THE WARRANTIES OF MERCHANTABILITY,
 * FITNESS FOR A PARTICULAR PURPOSE AND NONINFRINGEMENT.  IN NO EVENT SHALL
 * THE AUTHORS OR COPYRIGHT HOLDERS BE LIABLE FOR ANY CLAIM, DAMAGES OR OTHER
 * LIABILITY, WHETHER IN AN ACTION OF CONTRACT, TORT OR OTHERWISE, ARISING
 * FROM, OUT OF OR IN CONNECTION WITH THE SOFTWARE OR THE USE OR OTHER DEALINGS
 * IN THE SOFTWARE.
 */

#include <linux/random.h>

#include "gt/intel_gt_pm.h"
#include "gt/uc/intel_gsc_fw.h"

#include "i915_driver.h"
#include "i915_drv.h"
#include "i915_selftest.h"

#include "igt_flush_test.h"

struct i915_selftest i915_selftest __read_mostly = {
	.timeout_ms = 500,
};

int i915_mock_sanitycheck(void)
{
	pr_info(DRIVER_NAME ": %s() - ok!\n", __func__);
	return 0;
}

int i915_live_sanitycheck(struct drm_i915_private *i915)
{
	pr_info("%s: %s() - ok!\n", i915->drm.driver->name, __func__);
	return 0;
}

enum {
#define selftest(name, func) mock_##name,
#include "i915_mock_selftests.h"
#undef selftest
};

enum {
#define selftest(name, func) live_##name,
#include "i915_live_selftests.h"
#undef selftest
};

enum {
#define selftest(name, func) perf_##name,
#include "i915_perf_selftests.h"
#undef selftest
};

struct selftest {
	bool enabled;
	const char *name;
	union {
		int (*mock)(void);
		int (*live)(struct drm_i915_private *);
	};
};

#define selftest(n, f) [mock_##n] = { .name = #n, { .mock = f } },
static struct selftest mock_selftests[] = {
#include "i915_mock_selftests.h"
};
#undef selftest

#define selftest(n, f) [live_##n] = { .name = #n, { .live = f } },
static struct selftest live_selftests[] = {
#include "i915_live_selftests.h"
};
#undef selftest

#define selftest(n, f) [perf_##n] = { .name = #n, { .live = f } },
static struct selftest perf_selftests[] = {
#include "i915_perf_selftests.h"
};
#undef selftest

/* Embed the line number into the parameter name so that we can order tests */
#define selftest(n, func) selftest_0(n, func, param(n))
#define param(n) __PASTE(igt__, __PASTE(__LINE__, __mock_##n))
#define selftest_0(n, func, id) \
module_param_named(id, mock_selftests[mock_##n].enabled, bool, 0400);
#include "i915_mock_selftests.h"
#undef selftest_0
#undef param

#define param(n) __PASTE(igt__, __PASTE(__LINE__, __live_##n))
#define selftest_0(n, func, id) \
module_param_named(id, live_selftests[live_##n].enabled, bool, 0400);
#include "i915_live_selftests.h"
#undef selftest_0
#undef param

#define param(n) __PASTE(igt__, __PASTE(__LINE__, __perf_##n))
#define selftest_0(n, func, id) \
module_param_named(id, perf_selftests[perf_##n].enabled, bool, 0400);
#include "i915_perf_selftests.h"
#undef selftest_0
#undef param
#undef selftest

static void set_default_test_all(struct selftest *st, unsigned int count)
{
	unsigned int i;

	for (i = 0; i < count; i++)
		if (st[i].enabled)
			return;

	for (i = 0; i < count; i++)
		st[i].enabled = true;
}

static bool
__gsc_proxy_init_progressing(struct intel_gsc_uc *gsc)
{
	return intel_gsc_uc_fw_proxy_get_status(gsc) == -EAGAIN;
}

static void
__wait_gsc_proxy_completed(struct drm_i915_private *i915)
{
	bool need_to_wait = (IS_ENABLED(CONFIG_INTEL_MEI_GSC_PROXY) &&
			     i915->media_gt &&
			     HAS_ENGINE(i915->media_gt, GSC0) &&
			     intel_uc_fw_is_loadable(&i915->media_gt->uc.gsc.fw));
	/*
	 * The gsc proxy component depends on the kernel component driver load ordering
	 * and in corner cases (the first time after an IFWI flash), init-completion
	 * firmware flows take longer.
	 */
	unsigned long timeout_ms = 8000;

	if (need_to_wait && wait_for(!__gsc_proxy_init_progressing(&i915->media_gt->uc.gsc),
				     timeout_ms))
		pr_warn(DRIVER_NAME "Timed out waiting for gsc_proxy_completion!\n");
}

<<<<<<< HEAD
=======
static void
__wait_gsc_huc_load_completed(struct drm_i915_private *i915)
{
	/* this only applies to DG2, so we only care about GT0 */
	struct intel_huc *huc = &to_gt(i915)->uc.huc;
	bool need_to_wait = (IS_ENABLED(CONFIG_INTEL_MEI_PXP) &&
			     intel_huc_wait_required(huc));
	/*
	 * The GSC and PXP mei bringup depends on the kernel boot ordering, so
	 * to account for the worst case scenario the HuC code waits for up to
	 * 10s for the GSC driver to load and then another 5s for the PXP
	 * component to bind before giving up, even though those steps normally
	 * complete in less than a second from the i915 load. We match that
	 * timeout here, but we expect to bail early due to the fence being
	 * signalled even in a failure case, as it is extremely unlikely that
	 * both components will use their full timeout.
	 */
	unsigned long timeout_ms = 15000;

	if (need_to_wait &&
	    wait_for(i915_sw_fence_done(&huc->delayed_load.fence), timeout_ms))
		pr_warn(DRIVER_NAME "Timed out waiting for huc load via GSC!\n");
}

>>>>>>> 0c383648
static int __run_selftests(const char *name,
			   struct selftest *st,
			   unsigned int count,
			   void *data)
{
	int err = 0;

	while (!i915_selftest.random_seed)
		i915_selftest.random_seed = get_random_u32();

	i915_selftest.timeout_jiffies =
		i915_selftest.timeout_ms ?
		msecs_to_jiffies_timeout(i915_selftest.timeout_ms) :
		MAX_SCHEDULE_TIMEOUT;

	set_default_test_all(st, count);

	pr_info(DRIVER_NAME ": Performing %s selftests with st_random_seed=0x%x st_timeout=%u\n",
		name, i915_selftest.random_seed, i915_selftest.timeout_ms);

	/* Tests are listed in order in i915_*_selftests.h */
	for (; count--; st++) {
		if (!st->enabled)
			continue;

		cond_resched();
		if (signal_pending(current))
			return -EINTR;

		pr_info(DRIVER_NAME ": Running %s\n", st->name);
		if (data)
			err = st->live(data);
		else
			err = st->mock();
		if (err == -EINTR && !signal_pending(current))
			err = 0;
		if (err)
			break;
	}

	if (WARN(err > 0 || err == -ENOTTY,
		 "%s returned %d, conflicting with selftest's magic values!\n",
		 st->name, err))
		err = -1;

	return err;
}

#define run_selftests(x, data) \
	__run_selftests(#x, x##_selftests, ARRAY_SIZE(x##_selftests), data)

int i915_mock_selftests(void)
{
	int err;

	if (!i915_selftest.mock)
		return 0;

	err = run_selftests(mock, NULL);
	if (err) {
		i915_selftest.mock = err;
		return 1;
	}

	if (i915_selftest.mock < 0) {
		i915_selftest.mock = -ENOTTY;
		return 1;
	}

	return 0;
}

int i915_live_selftests(struct pci_dev *pdev)
{
	struct drm_i915_private *i915 = pdev_to_i915(pdev);
	int err;

	if (!i915_selftest.live)
		return 0;

<<<<<<< HEAD
	__wait_gsc_proxy_completed(pdev_to_i915(pdev));

	err = run_selftests(live, pdev_to_i915(pdev));
=======
	__wait_gsc_proxy_completed(i915);
	__wait_gsc_huc_load_completed(i915);

	err = run_selftests(live, i915);
>>>>>>> 0c383648
	if (err) {
		i915_selftest.live = err;
		return err;
	}

	if (i915_selftest.live < 0) {
		i915_selftest.live = -ENOTTY;
		return 1;
	}

	return 0;
}

int i915_perf_selftests(struct pci_dev *pdev)
{
	struct drm_i915_private *i915 = pdev_to_i915(pdev);
	int err;

	if (!i915_selftest.perf)
		return 0;

<<<<<<< HEAD
	__wait_gsc_proxy_completed(pdev_to_i915(pdev));

	err = run_selftests(perf, pdev_to_i915(pdev));
=======
	__wait_gsc_proxy_completed(i915);
	__wait_gsc_huc_load_completed(i915);

	err = run_selftests(perf, i915);
>>>>>>> 0c383648
	if (err) {
		i915_selftest.perf = err;
		return err;
	}

	if (i915_selftest.perf < 0) {
		i915_selftest.perf = -ENOTTY;
		return 1;
	}

	return 0;
}

static bool apply_subtest_filter(const char *caller, const char *name)
{
	char *filter, *sep, *tok;
	bool result = true;

	filter = kstrdup(i915_selftest.filter, GFP_KERNEL);
	for (sep = filter; (tok = strsep(&sep, ","));) {
		bool allow = true;
		char *sl;

		if (*tok == '!') {
			allow = false;
			tok++;
		}

		if (*tok == '\0')
			continue;

		sl = strchr(tok, '/');
		if (sl) {
			*sl++ = '\0';
			if (strcmp(tok, caller)) {
				if (allow)
					result = false;
				continue;
			}
			tok = sl;
		}

		if (strcmp(tok, name)) {
			if (allow)
				result = false;
			continue;
		}

		result = allow;
		break;
	}
	kfree(filter);

	return result;
}

int __i915_nop_setup(void *data)
{
	return 0;
}

int __i915_nop_teardown(int err, void *data)
{
	return err;
}

int __i915_live_setup(void *data)
{
	struct drm_i915_private *i915 = data;

	/* The selftests expect an idle system */
	if (intel_gt_pm_wait_for_idle(to_gt(i915)))
		return -EIO;

	return intel_gt_terminally_wedged(to_gt(i915));
}

int __i915_live_teardown(int err, void *data)
{
	struct drm_i915_private *i915 = data;

	if (igt_flush_test(i915))
		err = -EIO;

	i915_gem_drain_freed_objects(i915);

	return err;
}

int __intel_gt_live_setup(void *data)
{
	struct intel_gt *gt = data;

	/* The selftests expect an idle system */
	if (intel_gt_pm_wait_for_idle(gt))
		return -EIO;

	return intel_gt_terminally_wedged(gt);
}

int __intel_gt_live_teardown(int err, void *data)
{
	struct intel_gt *gt = data;

	if (igt_flush_test(gt->i915))
		err = -EIO;

	i915_gem_drain_freed_objects(gt->i915);

	return err;
}

int __i915_subtests(const char *caller,
		    int (*setup)(void *data),
		    int (*teardown)(int err, void *data),
		    const struct i915_subtest *st,
		    unsigned int count,
		    void *data)
{
	int err;

	for (; count--; st++) {
		cond_resched();
		if (signal_pending(current))
			return -EINTR;

		if (!apply_subtest_filter(caller, st->name))
			continue;

		err = setup(data);
		if (err) {
			pr_err(DRIVER_NAME "/%s: setup failed for %s\n",
			       caller, st->name);
			return err;
		}

		pr_info(DRIVER_NAME ": Running %s/%s\n", caller, st->name);
		GEM_TRACE("Running %s/%s\n", caller, st->name);

		err = teardown(st->func(data), data);
		if (err && err != -EINTR) {
			pr_err(DRIVER_NAME "/%s: %s failed with error %d\n",
			       caller, st->name, err);
			return err;
		}
	}

	return 0;
}

bool __igt_timeout(unsigned long timeout, const char *fmt, ...)
{
	va_list va;

	if (!signal_pending(current)) {
		cond_resched();
		if (time_before(jiffies, timeout))
			return false;
	}

	if (fmt) {
		va_start(va, fmt);
		vprintk(fmt, va);
		va_end(va);
	}

	return true;
}

void igt_hexdump(const void *buf, size_t len)
{
	const size_t rowsize = 8 * sizeof(u32);
	const void *prev = NULL;
	bool skip = false;
	size_t pos;

	for (pos = 0; pos < len; pos += rowsize) {
		char line[128];

		if (prev && !memcmp(prev, buf + pos, rowsize)) {
			if (!skip) {
				pr_info("*\n");
				skip = true;
			}
			continue;
		}

		WARN_ON_ONCE(hex_dump_to_buffer(buf + pos, len - pos,
						rowsize, sizeof(u32),
						line, sizeof(line),
						false) >= sizeof(line));
		pr_info("[%04zx] %s\n", pos, line);

		prev = buf + pos;
		skip = false;
	}
}

module_param_named(st_random_seed, i915_selftest.random_seed, uint, 0400);
module_param_named(st_timeout, i915_selftest.timeout_ms, uint, 0400);
module_param_named(st_filter, i915_selftest.filter, charp, 0400);

module_param_named_unsafe(mock_selftests, i915_selftest.mock, int, 0400);
MODULE_PARM_DESC(mock_selftests, "Run selftests before loading, using mock hardware (0:disabled [default], 1:run tests then load driver, -1:run tests then leave dummy module)");

module_param_named_unsafe(live_selftests, i915_selftest.live, int, 0400);
MODULE_PARM_DESC(live_selftests, "Run selftests after driver initialisation on the live system (0:disabled [default], 1:run tests then continue, -1:run tests then exit module)");

module_param_named_unsafe(perf_selftests, i915_selftest.perf, int, 0400);
MODULE_PARM_DESC(perf_selftests, "Run performance orientated selftests after driver initialisation on the live system (0:disabled [default], 1:run tests then continue, -1:run tests then exit module)");<|MERGE_RESOLUTION|>--- conflicted
+++ resolved
@@ -154,8 +154,6 @@
 		pr_warn(DRIVER_NAME "Timed out waiting for gsc_proxy_completion!\n");
 }
 
-<<<<<<< HEAD
-=======
 static void
 __wait_gsc_huc_load_completed(struct drm_i915_private *i915)
 {
@@ -180,7 +178,6 @@
 		pr_warn(DRIVER_NAME "Timed out waiting for huc load via GSC!\n");
 }
 
->>>>>>> 0c383648
 static int __run_selftests(const char *name,
 			   struct selftest *st,
 			   unsigned int count,
@@ -261,16 +258,10 @@
 	if (!i915_selftest.live)
 		return 0;
 
-<<<<<<< HEAD
-	__wait_gsc_proxy_completed(pdev_to_i915(pdev));
-
-	err = run_selftests(live, pdev_to_i915(pdev));
-=======
 	__wait_gsc_proxy_completed(i915);
 	__wait_gsc_huc_load_completed(i915);
 
 	err = run_selftests(live, i915);
->>>>>>> 0c383648
 	if (err) {
 		i915_selftest.live = err;
 		return err;
@@ -292,16 +283,10 @@
 	if (!i915_selftest.perf)
 		return 0;
 
-<<<<<<< HEAD
-	__wait_gsc_proxy_completed(pdev_to_i915(pdev));
-
-	err = run_selftests(perf, pdev_to_i915(pdev));
-=======
 	__wait_gsc_proxy_completed(i915);
 	__wait_gsc_huc_load_completed(i915);
 
 	err = run_selftests(perf, i915);
->>>>>>> 0c383648
 	if (err) {
 		i915_selftest.perf = err;
 		return err;
