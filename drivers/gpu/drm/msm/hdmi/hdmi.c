--- conflicted
+++ resolved
@@ -327,13 +327,6 @@
 		goto fail;
 	}
 
-<<<<<<< HEAD
-	ret = drm_bridge_attach(encoder, hdmi->bridge, NULL, 0);
-	if (ret)
-		goto fail;
-
-=======
->>>>>>> a5fb8b91
 	priv->bridges[priv->num_bridges++]       = hdmi->bridge;
 	priv->connectors[priv->num_connectors++] = hdmi->connector;
 
