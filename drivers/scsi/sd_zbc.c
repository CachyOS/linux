/*
 * SCSI Zoned Block commands
 *
 * Copyright (C) 2014-2015 SUSE Linux GmbH
 * Written by: Hannes Reinecke <hare@suse.de>
 * Modified by: Damien Le Moal <damien.lemoal@hgst.com>
 * Modified by: Shaun Tancheff <shaun.tancheff@seagate.com>
 *
 * This program is free software; you can redistribute it and/or
 * modify it under the terms of the GNU General Public License version
 * 2 as published by the Free Software Foundation.
 *
 * This program is distributed in the hope that it will be useful, but
 * WITHOUT ANY WARRANTY; without even the implied warranty of
 * MERCHANTABILITY or FITNESS FOR A PARTICULAR PURPOSE.  See the GNU
 * General Public License for more details.
 *
 * You should have received a copy of the GNU General Public License
 * along with this program; see the file COPYING.  If not, write to
 * the Free Software Foundation, 675 Mass Ave, Cambridge, MA 02139,
 * USA.
 *
 */

#include <linux/blkdev.h>

#include <asm/unaligned.h>

#include <scsi/scsi.h>
#include <scsi/scsi_cmnd.h>

#include "sd.h"

/**
 * sd_zbc_parse_report - Convert a zone descriptor to a struct blk_zone,
 * @sdkp: The disk the report originated from
 * @buf: Address of the report zone descriptor
 * @zone: the destination zone structure
 *
 * All LBA sized values are converted to 512B sectors unit.
 */
static void sd_zbc_parse_report(struct scsi_disk *sdkp, u8 *buf,
				struct blk_zone *zone)
{
	struct scsi_device *sdp = sdkp->device;

	memset(zone, 0, sizeof(struct blk_zone));

	zone->type = buf[0] & 0x0f;
	zone->cond = (buf[1] >> 4) & 0xf;
	if (buf[1] & 0x01)
		zone->reset = 1;
	if (buf[1] & 0x02)
		zone->non_seq = 1;

	zone->len = logical_to_sectors(sdp, get_unaligned_be64(&buf[8]));
	zone->start = logical_to_sectors(sdp, get_unaligned_be64(&buf[16]));
	zone->wp = logical_to_sectors(sdp, get_unaligned_be64(&buf[24]));
	if (zone->type != ZBC_ZONE_TYPE_CONV &&
	    zone->cond == ZBC_ZONE_COND_FULL)
		zone->wp = zone->start + zone->len;
}

/**
 * sd_zbc_report_zones - Issue a REPORT ZONES scsi command.
 * @sdkp: The target disk
 * @buf: Buffer to use for the reply
 * @buflen: the buffer size
 * @lba: Start LBA of the report
 *
 * For internal use during device validation.
 */
static int sd_zbc_report_zones(struct scsi_disk *sdkp, unsigned char *buf,
			       unsigned int buflen, sector_t lba)
{
	struct scsi_device *sdp = sdkp->device;
	const int timeout = sdp->request_queue->rq_timeout;
	struct scsi_sense_hdr sshdr;
	unsigned char cmd[16];
	unsigned int rep_len;
	int result;

	memset(cmd, 0, 16);
	cmd[0] = ZBC_IN;
	cmd[1] = ZI_REPORT_ZONES;
	put_unaligned_be64(lba, &cmd[2]);
	put_unaligned_be32(buflen, &cmd[10]);
	memset(buf, 0, buflen);

	result = scsi_execute_req(sdp, cmd, DMA_FROM_DEVICE,
				  buf, buflen, &sshdr,
				  timeout, SD_MAX_RETRIES, NULL);
	if (result) {
		sd_printk(KERN_ERR, sdkp,
			  "REPORT ZONES lba %llu failed with %d/%d\n",
			  (unsigned long long)lba,
			  host_byte(result), driver_byte(result));
		return -EIO;
	}

	rep_len = get_unaligned_be32(&buf[0]);
	if (rep_len < 64) {
		sd_printk(KERN_ERR, sdkp,
			  "REPORT ZONES report invalid length %u\n",
			  rep_len);
		return -EIO;
	}

	return 0;
}

/**
 * sd_zbc_setup_report_cmnd - Prepare a REPORT ZONES scsi command
 * @cmd: The command to setup
 *
 * Call in sd_init_command() for a REQ_OP_ZONE_REPORT request.
 */
int sd_zbc_setup_report_cmnd(struct scsi_cmnd *cmd)
{
	struct request *rq = cmd->request;
	struct scsi_disk *sdkp = scsi_disk(rq->rq_disk);
	sector_t lba, sector = blk_rq_pos(rq);
	unsigned int nr_bytes = blk_rq_bytes(rq);
	int ret;

	WARN_ON(nr_bytes == 0);

	if (!sd_is_zoned(sdkp))
		/* Not a zoned device */
		return BLKPREP_KILL;

	ret = scsi_init_io(cmd);
	if (ret != BLKPREP_OK)
		return ret;

	cmd->cmd_len = 16;
	memset(cmd->cmnd, 0, cmd->cmd_len);
	cmd->cmnd[0] = ZBC_IN;
	cmd->cmnd[1] = ZI_REPORT_ZONES;
	lba = sectors_to_logical(sdkp->device, sector);
	put_unaligned_be64(lba, &cmd->cmnd[2]);
	put_unaligned_be32(nr_bytes, &cmd->cmnd[10]);
	/* Do partial report for speeding things up */
	cmd->cmnd[14] = ZBC_REPORT_ZONE_PARTIAL;

	cmd->sc_data_direction = DMA_FROM_DEVICE;
	cmd->sdb.length = nr_bytes;
	cmd->transfersize = sdkp->device->sector_size;
	cmd->allowed = 0;

	/*
	 * Report may return less bytes than requested. Make sure
	 * to report completion on the entire initial request.
	 */
	rq->__data_len = nr_bytes;

	return BLKPREP_OK;
}

/**
 * sd_zbc_report_zones_complete - Process a REPORT ZONES scsi command reply.
 * @scmd: The completed report zones command
 * @good_bytes: reply size in bytes
 *
 * Convert all reported zone descriptors to struct blk_zone. The conversion
 * is done in-place, directly in the request specified sg buffer.
 */
static void sd_zbc_report_zones_complete(struct scsi_cmnd *scmd,
					 unsigned int good_bytes)
{
	struct request *rq = scmd->request;
	struct scsi_disk *sdkp = scsi_disk(rq->rq_disk);
	struct sg_mapping_iter miter;
	struct blk_zone_report_hdr hdr;
	struct blk_zone zone;
	unsigned int offset, bytes = 0;
	unsigned long flags;
	u8 *buf;

	if (good_bytes < 64)
		return;

	memset(&hdr, 0, sizeof(struct blk_zone_report_hdr));

	sg_miter_start(&miter, scsi_sglist(scmd), scsi_sg_count(scmd),
		       SG_MITER_TO_SG | SG_MITER_ATOMIC);

	local_irq_save(flags);
	while (sg_miter_next(&miter) && bytes < good_bytes) {

		buf = miter.addr;
		offset = 0;

		if (bytes == 0) {
			/* Set the report header */
			hdr.nr_zones = min_t(unsigned int,
					 (good_bytes - 64) / 64,
					 get_unaligned_be32(&buf[0]) / 64);
			memcpy(buf, &hdr, sizeof(struct blk_zone_report_hdr));
			offset += 64;
			bytes += 64;
		}

		/* Parse zone descriptors */
		while (offset < miter.length && hdr.nr_zones) {
			WARN_ON(offset > miter.length);
			buf = miter.addr + offset;
			sd_zbc_parse_report(sdkp, buf, &zone);
			memcpy(buf, &zone, sizeof(struct blk_zone));
			offset += 64;
			bytes += 64;
			hdr.nr_zones--;
		}

		if (!hdr.nr_zones)
			break;

	}
	sg_miter_stop(&miter);
	local_irq_restore(flags);
}

/**
 * sd_zbc_zone_sectors - Get the device zone size in number of 512B sectors.
 * @sdkp: The target disk
 */
static inline sector_t sd_zbc_zone_sectors(struct scsi_disk *sdkp)
{
	return logical_to_sectors(sdkp->device, sdkp->zone_blocks);
}

/**
 * sd_zbc_setup_reset_cmnd - Prepare a RESET WRITE POINTER scsi command.
 * @cmd: the command to setup
 *
 * Called from sd_init_command() for a REQ_OP_ZONE_RESET request.
 */
int sd_zbc_setup_reset_cmnd(struct scsi_cmnd *cmd)
{
	struct request *rq = cmd->request;
	struct scsi_disk *sdkp = scsi_disk(rq->rq_disk);
	sector_t sector = blk_rq_pos(rq);
	sector_t block = sectors_to_logical(sdkp->device, sector);

	if (!sd_is_zoned(sdkp))
		/* Not a zoned device */
		return BLKPREP_KILL;

	if (sdkp->device->changed)
		return BLKPREP_KILL;

	if (sector & (sd_zbc_zone_sectors(sdkp) - 1))
		/* Unaligned request */
		return BLKPREP_KILL;

	cmd->cmd_len = 16;
	memset(cmd->cmnd, 0, cmd->cmd_len);
	cmd->cmnd[0] = ZBC_OUT;
	cmd->cmnd[1] = ZO_RESET_WRITE_POINTER;
	put_unaligned_be64(block, &cmd->cmnd[2]);

	rq->timeout = SD_TIMEOUT;
	cmd->sc_data_direction = DMA_NONE;
	cmd->transfersize = 0;
	cmd->allowed = 0;

	return BLKPREP_OK;
}

/**
 * sd_zbc_complete - ZBC command post processing.
 * @cmd: Completed command
 * @good_bytes: Command reply bytes
 * @sshdr: command sense header
 *
 * Called from sd_done(). Process report zones reply and handle reset zone
 * and write commands errors.
 */
void sd_zbc_complete(struct scsi_cmnd *cmd, unsigned int good_bytes,
		     struct scsi_sense_hdr *sshdr)
{
	int result = cmd->result;
	struct request *rq = cmd->request;

	switch (req_op(rq)) {
	case REQ_OP_ZONE_RESET:

		if (result &&
		    sshdr->sense_key == ILLEGAL_REQUEST &&
		    sshdr->asc == 0x24)
			/*
			 * INVALID FIELD IN CDB error: reset of a conventional
			 * zone was attempted. Nothing to worry about, so be
			 * quiet about the error.
			 */
			rq->rq_flags |= RQF_QUIET;
		break;

	case REQ_OP_WRITE:
	case REQ_OP_WRITE_ZEROES:
	case REQ_OP_WRITE_SAME:

		if (result &&
		    sshdr->sense_key == ILLEGAL_REQUEST &&
		    sshdr->asc == 0x21)
			/*
			 * INVALID ADDRESS FOR WRITE error: It is unlikely that
			 * retrying write requests failed with any kind of
			 * alignement error will result in success. So don't.
			 */
			cmd->allowed = 0;
		break;

	case REQ_OP_ZONE_REPORT:

		if (!result)
			sd_zbc_report_zones_complete(cmd, good_bytes);
		break;

	}
}

/**
 * sd_zbc_read_zoned_characteristics - Read zoned block device characteristics
 * @sdkp: Target disk
 * @buf: Buffer where to store the VPD page data
 *
 * Read VPD page B6.
 */
static int sd_zbc_read_zoned_characteristics(struct scsi_disk *sdkp,
					     unsigned char *buf)
{

	if (scsi_get_vpd_page(sdkp->device, 0xb6, buf, 64)) {
		sd_printk(KERN_NOTICE, sdkp,
			  "Unconstrained-read check failed\n");
		return -ENODEV;
	}

	if (sdkp->device->type != TYPE_ZBC) {
		/* Host-aware */
		sdkp->urswrz = 1;
		sdkp->zones_optimal_open = get_unaligned_be32(&buf[8]);
		sdkp->zones_optimal_nonseq = get_unaligned_be32(&buf[12]);
		sdkp->zones_max_open = 0;
	} else {
		/* Host-managed */
		sdkp->urswrz = buf[4] & 1;
		sdkp->zones_optimal_open = 0;
		sdkp->zones_optimal_nonseq = 0;
		sdkp->zones_max_open = get_unaligned_be32(&buf[16]);
	}

	return 0;
}

/**
 * sd_zbc_check_capacity - Check reported capacity.
 * @sdkp: Target disk
 * @buf: Buffer to use for commands
 *
 * ZBC drive may report only the capacity of the first conventional zones at
 * LBA 0. This is indicated by the RC_BASIS field of the read capacity reply.
 * Check this here. If the disk reported only its conventional zones capacity,
 * get the total capacity by doing a report zones.
 */
static int sd_zbc_check_capacity(struct scsi_disk *sdkp, unsigned char *buf)
{
	sector_t lba;
	int ret;

	if (sdkp->rc_basis != 0)
		return 0;

	/* Do a report zone to get the maximum LBA to check capacity */
	ret = sd_zbc_report_zones(sdkp, buf, SD_BUF_SIZE, 0);
	if (ret)
		return ret;

	/* The max_lba field is the capacity of this device */
	lba = get_unaligned_be64(&buf[8]);
	if (lba + 1 == sdkp->capacity)
		return 0;

	if (sdkp->first_scan)
		sd_printk(KERN_WARNING, sdkp,
			  "Changing capacity from %llu to max LBA+1 %llu\n",
			  (unsigned long long)sdkp->capacity,
			  (unsigned long long)lba + 1);
	sdkp->capacity = lba + 1;

	return 0;
}

#define SD_ZBC_BUF_SIZE 131072U

/**
 * sd_zbc_check_zone_size - Check the device zone sizes
 * @sdkp: Target disk
 *
 * Check that all zones of the device are equal. The last zone can however
 * be smaller. The zone size must also be a power of two number of LBAs.
 */
static int sd_zbc_check_zone_size(struct scsi_disk *sdkp)
{
	u64 zone_blocks = 0;
	sector_t block = 0;
	unsigned char *buf;
	unsigned char *rec;
	unsigned int buf_len;
	unsigned int list_length;
	int ret;
	u8 same;

	sdkp->zone_blocks = 0;

	/* Get a buffer */
	buf = kmalloc(SD_ZBC_BUF_SIZE, GFP_KERNEL);
	if (!buf)
		return -ENOMEM;

	/* Do a report zone to get the same field */
	ret = sd_zbc_report_zones(sdkp, buf, SD_ZBC_BUF_SIZE, 0);
	if (ret)
		goto out_free;

	same = buf[4] & 0x0f;
	if (same > 0) {
		rec = &buf[64];
		zone_blocks = get_unaligned_be64(&rec[8]);
		goto out;
	}

	/*
	 * Check the size of all zones: all zones must be of
	 * equal size, except the last zone which can be smaller
	 * than other zones.
	 */
	do {

		/* Parse REPORT ZONES header */
		list_length = get_unaligned_be32(&buf[0]) + 64;
		rec = buf + 64;
		buf_len = min(list_length, SD_ZBC_BUF_SIZE);

		/* Parse zone descriptors */
		while (rec < buf + buf_len) {
			zone_blocks = get_unaligned_be64(&rec[8]);
			if (sdkp->zone_blocks == 0) {
				sdkp->zone_blocks = zone_blocks;
			} else if (zone_blocks != sdkp->zone_blocks &&
				   (block + zone_blocks < sdkp->capacity
				    || zone_blocks > sdkp->zone_blocks)) {
				zone_blocks = 0;
				goto out;
			}
			block += zone_blocks;
			rec += 64;
		}

		if (block < sdkp->capacity) {
			ret = sd_zbc_report_zones(sdkp, buf,
						  SD_ZBC_BUF_SIZE, block);
			if (ret)
				goto out_free;
		}

	} while (block < sdkp->capacity);

	zone_blocks = sdkp->zone_blocks;

out:
	if (!zone_blocks) {
		if (sdkp->first_scan)
			sd_printk(KERN_NOTICE, sdkp,
				  "Devices with non constant zone "
				  "size are not supported\n");
		ret = -ENODEV;
	} else if (!is_power_of_2(zone_blocks)) {
		if (sdkp->first_scan)
			sd_printk(KERN_NOTICE, sdkp,
				  "Devices with non power of 2 zone "
				  "size are not supported\n");
		ret = -ENODEV;
	} else if (logical_to_sectors(sdkp->device, zone_blocks) > UINT_MAX) {
		if (sdkp->first_scan)
			sd_printk(KERN_NOTICE, sdkp,
				  "Zone size too large\n");
		ret = -ENODEV;
	} else {
		sdkp->zone_blocks = zone_blocks;
		sdkp->zone_shift = ilog2(zone_blocks);
	}

out_free:
	kfree(buf);

	return ret;
}

/**
 * sd_zbc_alloc_zone_bitmap - Allocate a zone bitmap (one bit per zone).
 * @sdkp: The disk of the bitmap
 */
static inline unsigned long *sd_zbc_alloc_zone_bitmap(struct scsi_disk *sdkp)
{
	struct request_queue *q = sdkp->disk->queue;

	return kzalloc_node(BITS_TO_LONGS(sdkp->nr_zones)
			    * sizeof(unsigned long),
			    GFP_KERNEL, q->node);
}

/**
 * sd_zbc_get_seq_zones - Parse report zones reply to identify sequential zones
 * @sdkp: disk used
 * @buf: report reply buffer
<<<<<<< HEAD
 * @seq_zone_bitamp: bitmap of sequential zones to set
=======
 * @buflen: length of @buf
 * @seq_zones_bitmap: bitmap of sequential zones to set
>>>>>>> 2e1f44f6
 *
 * Parse reported zone descriptors in @buf to identify sequential zones and
 * set the reported zone bit in @seq_zones_bitmap accordingly.
 * Since read-only and offline zones cannot be written, do not
 * mark them as sequential in the bitmap.
 * Return the LBA after the last zone reported.
 */
static sector_t sd_zbc_get_seq_zones(struct scsi_disk *sdkp, unsigned char *buf,
				     unsigned int buflen,
				     unsigned long *seq_zones_bitmap)
{
	sector_t lba, next_lba = sdkp->capacity;
	unsigned int buf_len, list_length;
	unsigned char *rec;
	u8 type, cond;

	list_length = get_unaligned_be32(&buf[0]) + 64;
	buf_len = min(list_length, buflen);
	rec = buf + 64;

	while (rec < buf + buf_len) {
		type = rec[0] & 0x0f;
		cond = (rec[1] >> 4) & 0xf;
		lba = get_unaligned_be64(&rec[16]);
		if (type != ZBC_ZONE_TYPE_CONV &&
		    cond != ZBC_ZONE_COND_READONLY &&
		    cond != ZBC_ZONE_COND_OFFLINE)
			set_bit(lba >> sdkp->zone_shift, seq_zones_bitmap);
		next_lba = lba + get_unaligned_be64(&rec[8]);
		rec += 64;
	}

	return next_lba;
}

/**
 * sd_zbc_setup_seq_zones_bitmap - Initialize the disk seq zone bitmap.
 * @sdkp: target disk
 *
 * Allocate a zone bitmap and initialize it by identifying sequential zones.
 */
static int sd_zbc_setup_seq_zones_bitmap(struct scsi_disk *sdkp)
{
	struct request_queue *q = sdkp->disk->queue;
	unsigned long *seq_zones_bitmap;
	sector_t lba = 0;
	unsigned char *buf;
	int ret = -ENOMEM;

	seq_zones_bitmap = sd_zbc_alloc_zone_bitmap(sdkp);
	if (!seq_zones_bitmap)
		return -ENOMEM;

	buf = kmalloc(SD_ZBC_BUF_SIZE, GFP_KERNEL);
	if (!buf)
		goto out;

	while (lba < sdkp->capacity) {
		ret = sd_zbc_report_zones(sdkp, buf, SD_ZBC_BUF_SIZE, lba);
		if (ret)
			goto out;
		lba = sd_zbc_get_seq_zones(sdkp, buf, SD_ZBC_BUF_SIZE,
					   seq_zones_bitmap);
	}

	if (lba != sdkp->capacity) {
		/* Something went wrong */
		ret = -EIO;
	}

out:
	kfree(buf);
	if (ret) {
		kfree(seq_zones_bitmap);
		return ret;
	}

	q->seq_zones_bitmap = seq_zones_bitmap;

	return 0;
}

static void sd_zbc_cleanup(struct scsi_disk *sdkp)
{
	struct request_queue *q = sdkp->disk->queue;

	kfree(q->seq_zones_bitmap);
	q->seq_zones_bitmap = NULL;

	kfree(q->seq_zones_wlock);
	q->seq_zones_wlock = NULL;

	q->nr_zones = 0;
}

static int sd_zbc_setup(struct scsi_disk *sdkp)
{
	struct request_queue *q = sdkp->disk->queue;
	int ret;

	/* READ16/WRITE16 is mandatory for ZBC disks */
	sdkp->device->use_16_for_rw = 1;
	sdkp->device->use_10_for_rw = 0;

	/* chunk_sectors indicates the zone size */
	blk_queue_chunk_sectors(sdkp->disk->queue,
			logical_to_sectors(sdkp->device, sdkp->zone_blocks));
	sdkp->nr_zones =
		round_up(sdkp->capacity, sdkp->zone_blocks) >> sdkp->zone_shift;

	/*
	 * Initialize the device request queue information if the number
	 * of zones changed.
	 */
	if (sdkp->nr_zones != q->nr_zones) {

		sd_zbc_cleanup(sdkp);

		q->nr_zones = sdkp->nr_zones;
		if (sdkp->nr_zones) {
			q->seq_zones_wlock = sd_zbc_alloc_zone_bitmap(sdkp);
			if (!q->seq_zones_wlock) {
				ret = -ENOMEM;
				goto err;
			}

			ret = sd_zbc_setup_seq_zones_bitmap(sdkp);
			if (ret) {
				sd_zbc_cleanup(sdkp);
				goto err;
			}
		}

	}

	return 0;

err:
	sd_zbc_cleanup(sdkp);
	return ret;
}

int sd_zbc_read_zones(struct scsi_disk *sdkp, unsigned char *buf)
{
	int ret;

	if (!sd_is_zoned(sdkp))
		/*
		 * Device managed or normal SCSI disk,
		 * no special handling required
		 */
		return 0;

	/* Get zoned block device characteristics */
	ret = sd_zbc_read_zoned_characteristics(sdkp, buf);
	if (ret)
		goto err;

	/*
	 * Check for unconstrained reads: host-managed devices with
	 * constrained reads (drives failing read after write pointer)
	 * are not supported.
	 */
	if (!sdkp->urswrz) {
		if (sdkp->first_scan)
			sd_printk(KERN_NOTICE, sdkp,
			  "constrained reads devices are not supported\n");
		ret = -ENODEV;
		goto err;
	}

	/* Check capacity */
	ret = sd_zbc_check_capacity(sdkp, buf);
	if (ret)
		goto err;

	/*
	 * Check zone size: only devices with a constant zone size (except
	 * an eventual last runt zone) that is a power of 2 are supported.
	 */
	ret = sd_zbc_check_zone_size(sdkp);
	if (ret)
		goto err;

	/* The drive satisfies the kernel restrictions: set it up */
	ret = sd_zbc_setup(sdkp);
	if (ret)
		goto err;

	return 0;

err:
	sdkp->capacity = 0;
	sd_zbc_cleanup(sdkp);

	return ret;
}

void sd_zbc_remove(struct scsi_disk *sdkp)
{
	sd_zbc_cleanup(sdkp);
}

void sd_zbc_print_zones(struct scsi_disk *sdkp)
{
	if (!sd_is_zoned(sdkp) || !sdkp->capacity)
		return;

	if (sdkp->capacity & (sdkp->zone_blocks - 1))
		sd_printk(KERN_NOTICE, sdkp,
			  "%u zones of %u logical blocks + 1 runt zone\n",
			  sdkp->nr_zones - 1,
			  sdkp->zone_blocks);
	else
		sd_printk(KERN_NOTICE, sdkp,
			  "%u zones of %u logical blocks\n",
			  sdkp->nr_zones,
			  sdkp->zone_blocks);
}<|MERGE_RESOLUTION|>--- conflicted
+++ resolved
@@ -515,12 +515,8 @@
  * sd_zbc_get_seq_zones - Parse report zones reply to identify sequential zones
  * @sdkp: disk used
  * @buf: report reply buffer
-<<<<<<< HEAD
- * @seq_zone_bitamp: bitmap of sequential zones to set
-=======
  * @buflen: length of @buf
  * @seq_zones_bitmap: bitmap of sequential zones to set
->>>>>>> 2e1f44f6
  *
  * Parse reported zone descriptors in @buf to identify sequential zones and
  * set the reported zone bit in @seq_zones_bitmap accordingly.
