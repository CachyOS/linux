--- conflicted
+++ resolved
@@ -547,11 +547,7 @@
 
 struct acpi_ged_handler_info {
 	struct acpi_ged_handler_info *next;
-<<<<<<< HEAD
-	u32 int_id;		/* The interrupt ID that triggers the execution ofthe evt_method. */
-=======
 	u32 int_id;		/* The interrupt ID that triggers the execution of the evt_method. */
->>>>>>> 0c383648
 	struct acpi_namespace_node *evt_method;	/* The _EVT method to be executed when an interrupt with ID = int_ID is received */
 };
 
