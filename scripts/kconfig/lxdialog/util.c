--- conflicted
+++ resolved
@@ -23,11 +23,6 @@
 	dlg.button_key_active.atr = A_REVERSE;
 	dlg.button_key_inactive.atr = A_BOLD;
 	dlg.button_label_active.atr = A_REVERSE;
-<<<<<<< HEAD
-	dlg.button_label_inactive.atr = A_NORMAL;
-	dlg.inputbox.atr = A_NORMAL;
-=======
->>>>>>> 0c383648
 	dlg.position_indicator.atr = A_BOLD;
 	dlg.item_selected.atr = A_REVERSE;
 	dlg.tag.atr = A_BOLD;
