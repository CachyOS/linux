/*
 * Device Tree Include file for Marvell Armada 370 family SoC
 *
 * Copyright (C) 2012 Marvell
 *
 * Lior Amsalem <alior@marvell.com>
 * Gregory CLEMENT <gregory.clement@free-electrons.com>
 * Thomas Petazzoni <thomas.petazzoni@free-electrons.com>
 *
 * This file is licensed under the terms of the GNU General Public
 * License version 2.  This program is licensed "as is" without any
 * warranty of any kind, whether express or implied.
 *
 * Contains definitions specific to the Armada 370 SoC that are not
 * common to all Armada SoCs.
 */

/include/ "armada-370-xp.dtsi"
/include/ "skeleton.dtsi"

/ {
	model = "Marvell Armada 370 family SoC";
	compatible = "marvell,armada370", "marvell,armada-370-xp";

	aliases {
		gpio0 = &gpio0;
		gpio1 = &gpio1;
		gpio2 = &gpio2;
	};

	soc {
		ranges = <0 0xd0000000 0x100000>;
		internal-regs {
			system-controller@18200 {
				compatible = "marvell,armada-370-xp-system-controller";
				reg = <0x18200 0x100>;
			};

			L2: l2-cache {
				compatible = "marvell,aurora-outer-cache";
				reg = <0xd0008000 0x1000>;
				cache-id-part = <0x100>;
				wt-override;
			};
<<<<<<< HEAD

			sdio_pins3: sdio-pins3 {
			      marvell,pins = "mpp48", "mpp49", "mpp50",
					     "mpp51", "mpp52", "mpp53";
			      marvell,function = "sd0";
			};
	        };

		gpio0: gpio@d0018100 {
			compatible = "marvell,orion-gpio";
			reg = <0xd0018100 0x40>;
			ngpios = <32>;
			gpio-controller;
			#gpio-cells = <2>;
			interrupt-controller;
			#interrupts-cells = <2>;
			interrupts = <82>, <83>, <84>, <85>;
		};

		gpio1: gpio@d0018140 {
			compatible = "marvell,orion-gpio";
			reg = <0xd0018140 0x40>;
			ngpios = <32>;
			gpio-controller;
			#gpio-cells = <2>;
			interrupt-controller;
			#interrupts-cells = <2>;
			interrupts = <87>, <88>, <89>, <90>;
		};

		gpio2: gpio@d0018180 {
			compatible = "marvell,orion-gpio";
			reg = <0xd0018180 0x40>;
			ngpios = <2>;
			gpio-controller;
			#gpio-cells = <2>;
			interrupt-controller;
			#interrupts-cells = <2>;
			interrupts = <91>;
		};
=======
>>>>>>> 4183bef2

			mpic: interrupt-controller@20000 {
				reg = <0x20a00 0x1d0>, <0x21870 0x58>;
			};

			pinctrl {
				compatible = "marvell,mv88f6710-pinctrl";
				reg = <0x18000 0x38>;

				sdio_pins1: sdio-pins1 {
					marvell,pins = "mpp9",  "mpp11", "mpp12",
							"mpp13", "mpp14", "mpp15";
					marvell,function = "sd0";
				};

				sdio_pins2: sdio-pins2 {
					marvell,pins = "mpp47", "mpp48", "mpp49",
							"mpp50", "mpp51", "mpp52";
					marvell,function = "sd0";
				};

				sdio_pins3: sdio-pins3 {
					marvell,pins = "mpp48", "mpp49", "mpp50",
							"mpp51", "mpp52", "mpp53";
					marvell,function = "sd0";
				};
			};

			gpio0: gpio@18100 {
				compatible = "marvell,orion-gpio";
				reg = <0x18100 0x40>;
				ngpios = <32>;
				gpio-controller;
				#gpio-cells = <2>;
				interrupt-controller;
				#interrupts-cells = <2>;
				interrupts = <82>, <83>, <84>, <85>;
			};

			gpio1: gpio@18140 {
				compatible = "marvell,orion-gpio";
				reg = <0x18140 0x40>;
				ngpios = <32>;
				gpio-controller;
				#gpio-cells = <2>;
				interrupt-controller;
				#interrupts-cells = <2>;
				interrupts = <87>, <88>, <89>, <90>;
			};

			gpio2: gpio@18180 {
				compatible = "marvell,orion-gpio";
				reg = <0x18180 0x40>;
				ngpios = <2>;
				gpio-controller;
				#gpio-cells = <2>;
				interrupt-controller;
				#interrupts-cells = <2>;
				interrupts = <91>;
			};

			coreclk: mvebu-sar@18230 {
				compatible = "marvell,armada-370-core-clock";
				reg = <0x18230 0x08>;
				#clock-cells = <1>;
			};

			gateclk: clock-gating-control@18220 {
				compatible = "marvell,armada-370-gating-clock";
				reg = <0x18220 0x4>;
				clocks = <&coreclk 0>;
				#clock-cells = <1>;
			};

			xor@60800 {
				compatible = "marvell,orion-xor";
				reg = <0x60800 0x100
				       0x60A00 0x100>;
				status = "okay";

				xor00 {
					interrupts = <51>;
					dmacap,memcpy;
					dmacap,xor;
				};
				xor01 {
					interrupts = <52>;
					dmacap,memcpy;
					dmacap,xor;
					dmacap,memset;
				};
			};

			xor@60900 {
				compatible = "marvell,orion-xor";
				reg = <0x60900 0x100
				       0x60b00 0x100>;
				status = "okay";

				xor10 {
					interrupts = <94>;
					dmacap,memcpy;
					dmacap,xor;
				};
				xor11 {
					interrupts = <95>;
					dmacap,memcpy;
					dmacap,xor;
					dmacap,memset;
				};
			};

			usb@50000 {
				clocks = <&coreclk 0>;
			};

			usb@51000 {
				clocks = <&coreclk 0>;
			};

			thermal@18300 {
				compatible = "marvell,armada370-thermal";
				reg = <0x18300 0x4
					0x18304 0x4>;
				status = "okay";
			};

			pcie-controller {
				compatible = "marvell,armada-370-pcie";
				status = "disabled";
				device_type = "pci";

				#address-cells = <3>;
				#size-cells = <2>;

				bus-range = <0x00 0xff>;

				reg = <0x40000 0x2000>, <0x80000 0x2000>;

				reg-names = "pcie0.0", "pcie1.0";

				ranges = <0x82000000 0 0x40000 0x40000 0 0x00002000   /* Port 0.0 registers */
					0x82000000 0 0x80000 0x80000 0 0x00002000   /* Port 1.0 registers */
					0x82000000 0 0xe0000000 0xe0000000 0 0x08000000   /* non-prefetchable memory */
					0x81000000 0 0          0xe8000000 0 0x00100000>; /* downstream I/O */

				pcie@1,0 {
					device_type = "pci";
					assigned-addresses = <0x82000800 0 0x40000 0 0x2000>;
					reg = <0x0800 0 0 0 0>;
					#address-cells = <3>;
					#size-cells = <2>;
					#interrupt-cells = <1>;
					ranges;
					interrupt-map-mask = <0 0 0 0>;
					interrupt-map = <0 0 0 0 &mpic 58>;
					marvell,pcie-port = <0>;
					marvell,pcie-lane = <0>;
					clocks = <&gateclk 5>;
					status = "disabled";
				};

				pcie@2,0 {
					device_type = "pci";
					assigned-addresses = <0x82002800 0 0x80000 0 0x2000>;
					reg = <0x1000 0 0 0 0>;
					#address-cells = <3>;
					#size-cells = <2>;
					#interrupt-cells = <1>;
					ranges;
					interrupt-map-mask = <0 0 0 0>;
					interrupt-map = <0 0 0 0 &mpic 62>;
					marvell,pcie-port = <1>;
					marvell,pcie-lane = <0>;
					clocks = <&gateclk 9>;
					status = "disabled";
				};
			};
		};
	};
};<|MERGE_RESOLUTION|>--- conflicted
+++ resolved
@@ -42,49 +42,6 @@
 				cache-id-part = <0x100>;
 				wt-override;
 			};
-<<<<<<< HEAD
-
-			sdio_pins3: sdio-pins3 {
-			      marvell,pins = "mpp48", "mpp49", "mpp50",
-					     "mpp51", "mpp52", "mpp53";
-			      marvell,function = "sd0";
-			};
-	        };
-
-		gpio0: gpio@d0018100 {
-			compatible = "marvell,orion-gpio";
-			reg = <0xd0018100 0x40>;
-			ngpios = <32>;
-			gpio-controller;
-			#gpio-cells = <2>;
-			interrupt-controller;
-			#interrupts-cells = <2>;
-			interrupts = <82>, <83>, <84>, <85>;
-		};
-
-		gpio1: gpio@d0018140 {
-			compatible = "marvell,orion-gpio";
-			reg = <0xd0018140 0x40>;
-			ngpios = <32>;
-			gpio-controller;
-			#gpio-cells = <2>;
-			interrupt-controller;
-			#interrupts-cells = <2>;
-			interrupts = <87>, <88>, <89>, <90>;
-		};
-
-		gpio2: gpio@d0018180 {
-			compatible = "marvell,orion-gpio";
-			reg = <0xd0018180 0x40>;
-			ngpios = <2>;
-			gpio-controller;
-			#gpio-cells = <2>;
-			interrupt-controller;
-			#interrupts-cells = <2>;
-			interrupts = <91>;
-		};
-=======
->>>>>>> 4183bef2
 
 			mpic: interrupt-controller@20000 {
 				reg = <0x20a00 0x1d0>, <0x21870 0x58>;
