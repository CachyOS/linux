/*
 * Xen mmu operations
 *
 * This file contains the various mmu fetch and update operations.
 * The most important job they must perform is the mapping between the
 * domain's pfn and the overall machine mfns.
 *
 * Xen allows guests to directly update the pagetable, in a controlled
 * fashion.  In other words, the guest modifies the same pagetable
 * that the CPU actually uses, which eliminates the overhead of having
 * a separate shadow pagetable.
 *
 * In order to allow this, it falls on the guest domain to map its
 * notion of a "physical" pfn - which is just a domain-local linear
 * address - into a real "machine address" which the CPU's MMU can
 * use.
 *
 * A pgd_t/pmd_t/pte_t will typically contain an mfn, and so can be
 * inserted directly into the pagetable.  When creating a new
 * pte/pmd/pgd, it converts the passed pfn into an mfn.  Conversely,
 * when reading the content back with __(pgd|pmd|pte)_val, it converts
 * the mfn back into a pfn.
 *
 * The other constraint is that all pages which make up a pagetable
 * must be mapped read-only in the guest.  This prevents uncontrolled
 * guest updates to the pagetable.  Xen strictly enforces this, and
 * will disallow any pagetable update which will end up mapping a
 * pagetable page RW, and will disallow using any writable page as a
 * pagetable.
 *
 * Naively, when loading %cr3 with the base of a new pagetable, Xen
 * would need to validate the whole pagetable before going on.
 * Naturally, this is quite slow.  The solution is to "pin" a
 * pagetable, which enforces all the constraints on the pagetable even
 * when it is not actively in use.  This menas that Xen can be assured
 * that it is still valid when you do load it into %cr3, and doesn't
 * need to revalidate it.
 *
 * Jeremy Fitzhardinge <jeremy@xensource.com>, XenSource Inc, 2007
 */
#include <linux/sched.h>
#include <linux/highmem.h>
#include <linux/debugfs.h>
#include <linux/bug.h>
#include <linux/vmalloc.h>
#include <linux/module.h>
#include <linux/gfp.h>
#include <linux/memblock.h>

#include <asm/pgtable.h>
#include <asm/tlbflush.h>
#include <asm/fixmap.h>
#include <asm/mmu_context.h>
#include <asm/setup.h>
#include <asm/paravirt.h>
#include <asm/e820.h>
#include <asm/linkage.h>
#include <asm/page.h>
#include <asm/init.h>
#include <asm/pat.h>

#include <asm/xen/hypercall.h>
#include <asm/xen/hypervisor.h>

#include <xen/xen.h>
#include <xen/page.h>
#include <xen/interface/xen.h>
#include <xen/interface/hvm/hvm_op.h>
#include <xen/interface/version.h>
#include <xen/interface/memory.h>
#include <xen/hvc-console.h>

#include "multicalls.h"
#include "mmu.h"
#include "debugfs.h"

#define MMU_UPDATE_HISTO	30

/*
 * Protects atomic reservation decrease/increase against concurrent increases.
 * Also protects non-atomic updates of current_pages and driver_pages, and
 * balloon lists.
 */
DEFINE_SPINLOCK(xen_reservation_lock);

#ifdef CONFIG_XEN_DEBUG_FS

static struct {
	u32 pgd_update;
	u32 pgd_update_pinned;
	u32 pgd_update_batched;

	u32 pud_update;
	u32 pud_update_pinned;
	u32 pud_update_batched;

	u32 pmd_update;
	u32 pmd_update_pinned;
	u32 pmd_update_batched;

	u32 pte_update;
	u32 pte_update_pinned;
	u32 pte_update_batched;

	u32 mmu_update;
	u32 mmu_update_extended;
	u32 mmu_update_histo[MMU_UPDATE_HISTO];

	u32 prot_commit;
	u32 prot_commit_batched;

	u32 set_pte_at;
	u32 set_pte_at_batched;
	u32 set_pte_at_pinned;
	u32 set_pte_at_current;
	u32 set_pte_at_kernel;
} mmu_stats;

static u8 zero_stats;

static inline void check_zero(void)
{
	if (unlikely(zero_stats)) {
		memset(&mmu_stats, 0, sizeof(mmu_stats));
		zero_stats = 0;
	}
}

#define ADD_STATS(elem, val)			\
	do { check_zero(); mmu_stats.elem += (val); } while(0)

#else  /* !CONFIG_XEN_DEBUG_FS */

#define ADD_STATS(elem, val)	do { (void)(val); } while(0)

#endif /* CONFIG_XEN_DEBUG_FS */


/*
 * Identity map, in addition to plain kernel map.  This needs to be
 * large enough to allocate page table pages to allocate the rest.
 * Each page can map 2MB.
 */
#define LEVEL1_IDENT_ENTRIES	(PTRS_PER_PTE * 4)
static RESERVE_BRK_ARRAY(pte_t, level1_ident_pgt, LEVEL1_IDENT_ENTRIES);

#ifdef CONFIG_X86_64
/* l3 pud for userspace vsyscall mapping */
static pud_t level3_user_vsyscall[PTRS_PER_PUD] __page_aligned_bss;
#endif /* CONFIG_X86_64 */

/*
 * Note about cr3 (pagetable base) values:
 *
 * xen_cr3 contains the current logical cr3 value; it contains the
 * last set cr3.  This may not be the current effective cr3, because
 * its update may be being lazily deferred.  However, a vcpu looking
 * at its own cr3 can use this value knowing that it everything will
 * be self-consistent.
 *
 * xen_current_cr3 contains the actual vcpu cr3; it is set once the
 * hypercall to set the vcpu cr3 is complete (so it may be a little
 * out of date, but it will never be set early).  If one vcpu is
 * looking at another vcpu's cr3 value, it should use this variable.
 */
DEFINE_PER_CPU(unsigned long, xen_cr3);	 /* cr3 stored as physaddr */
DEFINE_PER_CPU(unsigned long, xen_current_cr3);	 /* actual vcpu cr3 */


/*
 * Just beyond the highest usermode address.  STACK_TOP_MAX has a
 * redzone above it, so round it up to a PGD boundary.
 */
#define USER_LIMIT	((STACK_TOP_MAX + PGDIR_SIZE - 1) & PGDIR_MASK)

/*
 * Xen leaves the responsibility for maintaining p2m mappings to the
 * guests themselves, but it must also access and update the p2m array
 * during suspend/resume when all the pages are reallocated.
 *
 * The p2m table is logically a flat array, but we implement it as a
 * three-level tree to allow the address space to be sparse.
 *
 *                               Xen
 *                                |
 *     p2m_top              p2m_top_mfn
 *       /  \                   /   \
 * p2m_mid p2m_mid	p2m_mid_mfn p2m_mid_mfn
 *    / \      / \         /           /
 *  p2m p2m p2m p2m p2m p2m p2m ...
 *
 * The p2m_mid_mfn pages are mapped by p2m_top_mfn_p.
 *
 * The p2m_top and p2m_top_mfn levels are limited to 1 page, so the
 * maximum representable pseudo-physical address space is:
 *  P2M_TOP_PER_PAGE * P2M_MID_PER_PAGE * P2M_PER_PAGE pages
 *
 * P2M_PER_PAGE depends on the architecture, as a mfn is always
 * unsigned long (8 bytes on 64-bit, 4 bytes on 32), leading to
 * 512 and 1024 entries respectively. 
 */

unsigned long xen_max_p2m_pfn __read_mostly;

#define P2M_PER_PAGE		(PAGE_SIZE / sizeof(unsigned long))
#define P2M_MID_PER_PAGE	(PAGE_SIZE / sizeof(unsigned long *))
#define P2M_TOP_PER_PAGE	(PAGE_SIZE / sizeof(unsigned long **))

#define MAX_P2M_PFN		(P2M_TOP_PER_PAGE * P2M_MID_PER_PAGE * P2M_PER_PAGE)

/* Placeholders for holes in the address space */
static RESERVE_BRK_ARRAY(unsigned long, p2m_missing, P2M_PER_PAGE);
static RESERVE_BRK_ARRAY(unsigned long *, p2m_mid_missing, P2M_MID_PER_PAGE);
static RESERVE_BRK_ARRAY(unsigned long, p2m_mid_missing_mfn, P2M_MID_PER_PAGE);

static RESERVE_BRK_ARRAY(unsigned long **, p2m_top, P2M_TOP_PER_PAGE);
static RESERVE_BRK_ARRAY(unsigned long, p2m_top_mfn, P2M_TOP_PER_PAGE);
static RESERVE_BRK_ARRAY(unsigned long *, p2m_top_mfn_p, P2M_TOP_PER_PAGE);

RESERVE_BRK(p2m_mid, PAGE_SIZE * (MAX_DOMAIN_PAGES / (P2M_PER_PAGE * P2M_MID_PER_PAGE)));
RESERVE_BRK(p2m_mid_mfn, PAGE_SIZE * (MAX_DOMAIN_PAGES / (P2M_PER_PAGE * P2M_MID_PER_PAGE)));

static inline unsigned p2m_top_index(unsigned long pfn)
{
	BUG_ON(pfn >= MAX_P2M_PFN);
	return pfn / (P2M_MID_PER_PAGE * P2M_PER_PAGE);
}

static inline unsigned p2m_mid_index(unsigned long pfn)
{
	return (pfn / P2M_PER_PAGE) % P2M_MID_PER_PAGE;
}

static inline unsigned p2m_index(unsigned long pfn)
{
	return pfn % P2M_PER_PAGE;
}

static void p2m_top_init(unsigned long ***top)
{
	unsigned i;

	for (i = 0; i < P2M_TOP_PER_PAGE; i++)
		top[i] = p2m_mid_missing;
}

static void p2m_top_mfn_init(unsigned long *top)
{
	unsigned i;

	for (i = 0; i < P2M_TOP_PER_PAGE; i++)
		top[i] = virt_to_mfn(p2m_mid_missing_mfn);
}

static void p2m_top_mfn_p_init(unsigned long **top)
{
	unsigned i;

	for (i = 0; i < P2M_TOP_PER_PAGE; i++)
		top[i] = p2m_mid_missing_mfn;
}

static void p2m_mid_init(unsigned long **mid)
{
	unsigned i;

	for (i = 0; i < P2M_MID_PER_PAGE; i++)
		mid[i] = p2m_missing;
}

static void p2m_mid_mfn_init(unsigned long *mid)
{
	unsigned i;

	for (i = 0; i < P2M_MID_PER_PAGE; i++)
		mid[i] = virt_to_mfn(p2m_missing);
}

static void p2m_init(unsigned long *p2m)
{
	unsigned i;

	for (i = 0; i < P2M_MID_PER_PAGE; i++)
		p2m[i] = INVALID_P2M_ENTRY;
}

/*
 * Build the parallel p2m_top_mfn and p2m_mid_mfn structures
 *
 * This is called both at boot time, and after resuming from suspend:
 * - At boot time we're called very early, and must use extend_brk()
 *   to allocate memory.
 *
 * - After resume we're called from within stop_machine, but the mfn
 *   tree should alreay be completely allocated.
 */
void xen_build_mfn_list_list(void)
{
	unsigned long pfn;

	/* Pre-initialize p2m_top_mfn to be completely missing */
	if (p2m_top_mfn == NULL) {
		p2m_mid_missing_mfn = extend_brk(PAGE_SIZE, PAGE_SIZE);
		p2m_mid_mfn_init(p2m_mid_missing_mfn);

		p2m_top_mfn_p = extend_brk(PAGE_SIZE, PAGE_SIZE);
		p2m_top_mfn_p_init(p2m_top_mfn_p);

		p2m_top_mfn = extend_brk(PAGE_SIZE, PAGE_SIZE);
		p2m_top_mfn_init(p2m_top_mfn);
	} else {
		/* Reinitialise, mfn's all change after migration */
		p2m_mid_mfn_init(p2m_mid_missing_mfn);
	}

	for (pfn = 0; pfn < xen_max_p2m_pfn; pfn += P2M_PER_PAGE) {
		unsigned topidx = p2m_top_index(pfn);
		unsigned mididx = p2m_mid_index(pfn);
		unsigned long **mid;
		unsigned long *mid_mfn_p;

		mid = p2m_top[topidx];
		mid_mfn_p = p2m_top_mfn_p[topidx];

		/* Don't bother allocating any mfn mid levels if
		 * they're just missing, just update the stored mfn,
		 * since all could have changed over a migrate.
		 */
		if (mid == p2m_mid_missing) {
			BUG_ON(mididx);
			BUG_ON(mid_mfn_p != p2m_mid_missing_mfn);
			p2m_top_mfn[topidx] = virt_to_mfn(p2m_mid_missing_mfn);
			pfn += (P2M_MID_PER_PAGE - 1) * P2M_PER_PAGE;
			continue;
		}

		if (mid_mfn_p == p2m_mid_missing_mfn) {
			/*
			 * XXX boot-time only!  We should never find
			 * missing parts of the mfn tree after
			 * runtime.  extend_brk() will BUG if we call
			 * it too late.
			 */
			mid_mfn_p = extend_brk(PAGE_SIZE, PAGE_SIZE);
			p2m_mid_mfn_init(mid_mfn_p);

			p2m_top_mfn_p[topidx] = mid_mfn_p;
		}

		p2m_top_mfn[topidx] = virt_to_mfn(mid_mfn_p);
		mid_mfn_p[mididx] = virt_to_mfn(mid[mididx]);
	}
}

void xen_setup_mfn_list_list(void)
{
	BUG_ON(HYPERVISOR_shared_info == &xen_dummy_shared_info);

	HYPERVISOR_shared_info->arch.pfn_to_mfn_frame_list_list =
		virt_to_mfn(p2m_top_mfn);
	HYPERVISOR_shared_info->arch.max_pfn = xen_max_p2m_pfn;
}

/* Set up p2m_top to point to the domain-builder provided p2m pages */
void __init xen_build_dynamic_phys_to_machine(void)
{
	unsigned long *mfn_list = (unsigned long *)xen_start_info->mfn_list;
	unsigned long max_pfn = min(MAX_DOMAIN_PAGES, xen_start_info->nr_pages);
	unsigned long pfn;

	xen_max_p2m_pfn = max_pfn;

	p2m_missing = extend_brk(PAGE_SIZE, PAGE_SIZE);
	p2m_init(p2m_missing);

	p2m_mid_missing = extend_brk(PAGE_SIZE, PAGE_SIZE);
	p2m_mid_init(p2m_mid_missing);

	p2m_top = extend_brk(PAGE_SIZE, PAGE_SIZE);
	p2m_top_init(p2m_top);

	/*
	 * The domain builder gives us a pre-constructed p2m array in
	 * mfn_list for all the pages initially given to us, so we just
	 * need to graft that into our tree structure.
	 */
	for (pfn = 0; pfn < max_pfn; pfn += P2M_PER_PAGE) {
		unsigned topidx = p2m_top_index(pfn);
		unsigned mididx = p2m_mid_index(pfn);

		if (p2m_top[topidx] == p2m_mid_missing) {
			unsigned long **mid = extend_brk(PAGE_SIZE, PAGE_SIZE);
			p2m_mid_init(mid);

			p2m_top[topidx] = mid;
		}

		p2m_top[topidx][mididx] = &mfn_list[pfn];
	}
}

unsigned long get_phys_to_machine(unsigned long pfn)
{
	unsigned topidx, mididx, idx;

	if (unlikely(pfn >= MAX_P2M_PFN))
		return INVALID_P2M_ENTRY;

	topidx = p2m_top_index(pfn);
	mididx = p2m_mid_index(pfn);
	idx = p2m_index(pfn);

	return p2m_top[topidx][mididx][idx];
}
EXPORT_SYMBOL_GPL(get_phys_to_machine);

static void *alloc_p2m_page(void)
{
	return (void *)__get_free_page(GFP_KERNEL | __GFP_REPEAT);
}

static void free_p2m_page(void *p)
{
	free_page((unsigned long)p);
}

/* 
 * Fully allocate the p2m structure for a given pfn.  We need to check
 * that both the top and mid levels are allocated, and make sure the
 * parallel mfn tree is kept in sync.  We may race with other cpus, so
 * the new pages are installed with cmpxchg; if we lose the race then
 * simply free the page we allocated and use the one that's there.
 */
static bool alloc_p2m(unsigned long pfn)
{
	unsigned topidx, mididx;
	unsigned long ***top_p, **mid;
	unsigned long *top_mfn_p, *mid_mfn;

	topidx = p2m_top_index(pfn);
	mididx = p2m_mid_index(pfn);

	top_p = &p2m_top[topidx];
	mid = *top_p;

	if (mid == p2m_mid_missing) {
		/* Mid level is missing, allocate a new one */
		mid = alloc_p2m_page();
		if (!mid)
			return false;

		p2m_mid_init(mid);

		if (cmpxchg(top_p, p2m_mid_missing, mid) != p2m_mid_missing)
			free_p2m_page(mid);
	}

	top_mfn_p = &p2m_top_mfn[topidx];
	mid_mfn = p2m_top_mfn_p[topidx];

	BUG_ON(virt_to_mfn(mid_mfn) != *top_mfn_p);

	if (mid_mfn == p2m_mid_missing_mfn) {
		/* Separately check the mid mfn level */
		unsigned long missing_mfn;
		unsigned long mid_mfn_mfn;

		mid_mfn = alloc_p2m_page();
		if (!mid_mfn)
			return false;

		p2m_mid_mfn_init(mid_mfn);

		missing_mfn = virt_to_mfn(p2m_mid_missing_mfn);
		mid_mfn_mfn = virt_to_mfn(mid_mfn);
		if (cmpxchg(top_mfn_p, missing_mfn, mid_mfn_mfn) != missing_mfn)
			free_p2m_page(mid_mfn);
		else
			p2m_top_mfn_p[topidx] = mid_mfn;
	}

	if (p2m_top[topidx][mididx] == p2m_missing) {
		/* p2m leaf page is missing */
		unsigned long *p2m;

		p2m = alloc_p2m_page();
		if (!p2m)
			return false;

		p2m_init(p2m);

		if (cmpxchg(&mid[mididx], p2m_missing, p2m) != p2m_missing)
			free_p2m_page(p2m);
		else
			mid_mfn[mididx] = virt_to_mfn(p2m);
	}

	return true;
}

/* Try to install p2m mapping; fail if intermediate bits missing */
bool __set_phys_to_machine(unsigned long pfn, unsigned long mfn)
{
	unsigned topidx, mididx, idx;

	if (unlikely(pfn >= MAX_P2M_PFN)) {
		BUG_ON(mfn != INVALID_P2M_ENTRY);
		return true;
	}

	topidx = p2m_top_index(pfn);
	mididx = p2m_mid_index(pfn);
	idx = p2m_index(pfn);

	if (p2m_top[topidx][mididx] == p2m_missing)
		return mfn == INVALID_P2M_ENTRY;

	p2m_top[topidx][mididx][idx] = mfn;

	return true;
}

bool set_phys_to_machine(unsigned long pfn, unsigned long mfn)
{
	if (unlikely(xen_feature(XENFEAT_auto_translated_physmap))) {
		BUG_ON(pfn != mfn && mfn != INVALID_P2M_ENTRY);
		return true;
	}

	if (unlikely(!__set_phys_to_machine(pfn, mfn)))  {
		if (!alloc_p2m(pfn))
			return false;

		if (!__set_phys_to_machine(pfn, mfn))
			return false;
	}

	return true;
}

unsigned long arbitrary_virt_to_mfn(void *vaddr)
{
	xmaddr_t maddr = arbitrary_virt_to_machine(vaddr);

	return PFN_DOWN(maddr.maddr);
}

xmaddr_t arbitrary_virt_to_machine(void *vaddr)
{
	unsigned long address = (unsigned long)vaddr;
	unsigned int level;
	pte_t *pte;
	unsigned offset;

	/*
	 * if the PFN is in the linear mapped vaddr range, we can just use
	 * the (quick) virt_to_machine() p2m lookup
	 */
	if (virt_addr_valid(vaddr))
		return virt_to_machine(vaddr);

	/* otherwise we have to do a (slower) full page-table walk */

	pte = lookup_address(address, &level);
	BUG_ON(pte == NULL);
	offset = address & ~PAGE_MASK;
	return XMADDR(((phys_addr_t)pte_mfn(*pte) << PAGE_SHIFT) + offset);
}

void make_lowmem_page_readonly(void *vaddr)
{
	pte_t *pte, ptev;
	unsigned long address = (unsigned long)vaddr;
	unsigned int level;

	pte = lookup_address(address, &level);
	if (pte == NULL)
		return;		/* vaddr missing */

	ptev = pte_wrprotect(*pte);

	if (HYPERVISOR_update_va_mapping(address, ptev, 0))
		BUG();
}

void make_lowmem_page_readwrite(void *vaddr)
{
	pte_t *pte, ptev;
	unsigned long address = (unsigned long)vaddr;
	unsigned int level;

	pte = lookup_address(address, &level);
	if (pte == NULL)
		return;		/* vaddr missing */

	ptev = pte_mkwrite(*pte);

	if (HYPERVISOR_update_va_mapping(address, ptev, 0))
		BUG();
}


static bool xen_page_pinned(void *ptr)
{
	struct page *page = virt_to_page(ptr);

	return PagePinned(page);
}

static bool xen_iomap_pte(pte_t pte)
{
	return pte_flags(pte) & _PAGE_IOMAP;
}

void xen_set_domain_pte(pte_t *ptep, pte_t pteval, unsigned domid)
{
	struct multicall_space mcs;
	struct mmu_update *u;

	mcs = xen_mc_entry(sizeof(*u));
	u = mcs.args;

	/* ptep might be kmapped when using 32-bit HIGHPTE */
	u->ptr = arbitrary_virt_to_machine(ptep).maddr;
	u->val = pte_val_ma(pteval);

	MULTI_mmu_update(mcs.mc, mcs.args, 1, NULL, domid);

	xen_mc_issue(PARAVIRT_LAZY_MMU);
}
EXPORT_SYMBOL_GPL(xen_set_domain_pte);

static void xen_set_iomap_pte(pte_t *ptep, pte_t pteval)
{
	xen_set_domain_pte(ptep, pteval, DOMID_IO);
}

static void xen_extend_mmu_update(const struct mmu_update *update)
{
	struct multicall_space mcs;
	struct mmu_update *u;

	mcs = xen_mc_extend_args(__HYPERVISOR_mmu_update, sizeof(*u));

	if (mcs.mc != NULL) {
		ADD_STATS(mmu_update_extended, 1);
		ADD_STATS(mmu_update_histo[mcs.mc->args[1]], -1);

		mcs.mc->args[1]++;

		if (mcs.mc->args[1] < MMU_UPDATE_HISTO)
			ADD_STATS(mmu_update_histo[mcs.mc->args[1]], 1);
		else
			ADD_STATS(mmu_update_histo[0], 1);
	} else {
		ADD_STATS(mmu_update, 1);
		mcs = __xen_mc_entry(sizeof(*u));
		MULTI_mmu_update(mcs.mc, mcs.args, 1, NULL, DOMID_SELF);
		ADD_STATS(mmu_update_histo[1], 1);
	}

	u = mcs.args;
	*u = *update;
}

void xen_set_pmd_hyper(pmd_t *ptr, pmd_t val)
{
	struct mmu_update u;

	preempt_disable();

	xen_mc_batch();

	/* ptr may be ioremapped for 64-bit pagetable setup */
	u.ptr = arbitrary_virt_to_machine(ptr).maddr;
	u.val = pmd_val_ma(val);
	xen_extend_mmu_update(&u);

	ADD_STATS(pmd_update_batched, paravirt_get_lazy_mode() == PARAVIRT_LAZY_MMU);

	xen_mc_issue(PARAVIRT_LAZY_MMU);

	preempt_enable();
}

void xen_set_pmd(pmd_t *ptr, pmd_t val)
{
	ADD_STATS(pmd_update, 1);

	/* If page is not pinned, we can just update the entry
	   directly */
	if (!xen_page_pinned(ptr)) {
		*ptr = val;
		return;
	}

	ADD_STATS(pmd_update_pinned, 1);

	xen_set_pmd_hyper(ptr, val);
}

/*
 * Associate a virtual page frame with a given physical page frame
 * and protection flags for that frame.
 */
void set_pte_mfn(unsigned long vaddr, unsigned long mfn, pgprot_t flags)
{
	set_pte_vaddr(vaddr, mfn_pte(mfn, flags));
}

void xen_set_pte_at(struct mm_struct *mm, unsigned long addr,
		    pte_t *ptep, pte_t pteval)
{
	if (xen_iomap_pte(pteval)) {
		xen_set_iomap_pte(ptep, pteval);
		goto out;
	}

	ADD_STATS(set_pte_at, 1);
//	ADD_STATS(set_pte_at_pinned, xen_page_pinned(ptep));
	ADD_STATS(set_pte_at_current, mm == current->mm);
	ADD_STATS(set_pte_at_kernel, mm == &init_mm);

	if (mm == current->mm || mm == &init_mm) {
		if (paravirt_get_lazy_mode() == PARAVIRT_LAZY_MMU) {
			struct multicall_space mcs;
			mcs = xen_mc_entry(0);

			MULTI_update_va_mapping(mcs.mc, addr, pteval, 0);
			ADD_STATS(set_pte_at_batched, 1);
			xen_mc_issue(PARAVIRT_LAZY_MMU);
			goto out;
		} else
			if (HYPERVISOR_update_va_mapping(addr, pteval, 0) == 0)
				goto out;
	}
	xen_set_pte(ptep, pteval);

out:	return;
}

pte_t xen_ptep_modify_prot_start(struct mm_struct *mm,
				 unsigned long addr, pte_t *ptep)
{
	/* Just return the pte as-is.  We preserve the bits on commit */
	return *ptep;
}

void xen_ptep_modify_prot_commit(struct mm_struct *mm, unsigned long addr,
				 pte_t *ptep, pte_t pte)
{
	struct mmu_update u;

	xen_mc_batch();

	u.ptr = arbitrary_virt_to_machine(ptep).maddr | MMU_PT_UPDATE_PRESERVE_AD;
	u.val = pte_val_ma(pte);
	xen_extend_mmu_update(&u);

	ADD_STATS(prot_commit, 1);
	ADD_STATS(prot_commit_batched, paravirt_get_lazy_mode() == PARAVIRT_LAZY_MMU);

	xen_mc_issue(PARAVIRT_LAZY_MMU);
}

/* Assume pteval_t is equivalent to all the other *val_t types. */
static pteval_t pte_mfn_to_pfn(pteval_t val)
{
	if (val & _PAGE_PRESENT) {
		unsigned long mfn = (val & PTE_PFN_MASK) >> PAGE_SHIFT;
		pteval_t flags = val & PTE_FLAGS_MASK;
		val = ((pteval_t)mfn_to_pfn(mfn) << PAGE_SHIFT) | flags;
	}

	return val;
}

static pteval_t pte_pfn_to_mfn(pteval_t val)
{
	if (val & _PAGE_PRESENT) {
		unsigned long pfn = (val & PTE_PFN_MASK) >> PAGE_SHIFT;
		pteval_t flags = val & PTE_FLAGS_MASK;
		unsigned long mfn = pfn_to_mfn(pfn);

		/*
		 * If there's no mfn for the pfn, then just create an
		 * empty non-present pte.  Unfortunately this loses
		 * information about the original pfn, so
		 * pte_mfn_to_pfn is asymmetric.
		 */
		if (unlikely(mfn == INVALID_P2M_ENTRY)) {
			mfn = 0;
			flags = 0;
		}

		val = ((pteval_t)mfn << PAGE_SHIFT) | flags;
	}

	return val;
}

static pteval_t iomap_pte(pteval_t val)
{
	if (val & _PAGE_PRESENT) {
		unsigned long pfn = (val & PTE_PFN_MASK) >> PAGE_SHIFT;
		pteval_t flags = val & PTE_FLAGS_MASK;

		/* We assume the pte frame number is a MFN, so
		   just use it as-is. */
		val = ((pteval_t)pfn << PAGE_SHIFT) | flags;
	}

	return val;
}

pteval_t xen_pte_val(pte_t pte)
{
	pteval_t pteval = pte.pte;

	/* If this is a WC pte, convert back from Xen WC to Linux WC */
	if ((pteval & (_PAGE_PAT | _PAGE_PCD | _PAGE_PWT)) == _PAGE_PAT) {
		WARN_ON(!pat_enabled);
		pteval = (pteval & ~_PAGE_PAT) | _PAGE_PWT;
	}

	if (xen_initial_domain() && (pteval & _PAGE_IOMAP))
		return pteval;

	return pte_mfn_to_pfn(pteval);
}
PV_CALLEE_SAVE_REGS_THUNK(xen_pte_val);

pgdval_t xen_pgd_val(pgd_t pgd)
{
	return pte_mfn_to_pfn(pgd.pgd);
}
PV_CALLEE_SAVE_REGS_THUNK(xen_pgd_val);

/*
 * Xen's PAT setup is part of its ABI, though I assume entries 6 & 7
 * are reserved for now, to correspond to the Intel-reserved PAT
 * types.
 *
 * We expect Linux's PAT set as follows:
 *
 * Idx  PTE flags        Linux    Xen    Default
 * 0                     WB       WB     WB
 * 1            PWT      WC       WT     WT
 * 2        PCD          UC-      UC-    UC-
 * 3        PCD PWT      UC       UC     UC
 * 4    PAT              WB       WC     WB
 * 5    PAT     PWT      WC       WP     WT
 * 6    PAT PCD          UC-      UC     UC-
 * 7    PAT PCD PWT      UC       UC     UC
 */

void xen_set_pat(u64 pat)
{
	/* We expect Linux to use a PAT setting of
	 * UC UC- WC WB (ignoring the PAT flag) */
	WARN_ON(pat != 0x0007010600070106ull);
}

pte_t xen_make_pte(pteval_t pte)
{
	phys_addr_t addr = (pte & PTE_PFN_MASK);

	/* If Linux is trying to set a WC pte, then map to the Xen WC.
	 * If _PAGE_PAT is set, then it probably means it is really
	 * _PAGE_PSE, so avoid fiddling with the PAT mapping and hope
	 * things work out OK...
	 *
	 * (We should never see kernel mappings with _PAGE_PSE set,
	 * but we could see hugetlbfs mappings, I think.).
	 */
	if (pat_enabled && !WARN_ON(pte & _PAGE_PAT)) {
		if ((pte & (_PAGE_PCD | _PAGE_PWT)) == _PAGE_PWT)
			pte = (pte & ~(_PAGE_PCD | _PAGE_PWT)) | _PAGE_PAT;
	}

	/*
	 * Unprivileged domains are allowed to do IOMAPpings for
	 * PCI passthrough, but not map ISA space.  The ISA
	 * mappings are just dummy local mappings to keep other
	 * parts of the kernel happy.
	 */
	if (unlikely(pte & _PAGE_IOMAP) &&
	    (xen_initial_domain() || addr >= ISA_END_ADDRESS)) {
		pte = iomap_pte(pte);
	} else {
		pte &= ~_PAGE_IOMAP;
		pte = pte_pfn_to_mfn(pte);
	}

	return native_make_pte(pte);
}
PV_CALLEE_SAVE_REGS_THUNK(xen_make_pte);

pgd_t xen_make_pgd(pgdval_t pgd)
{
	pgd = pte_pfn_to_mfn(pgd);
	return native_make_pgd(pgd);
}
PV_CALLEE_SAVE_REGS_THUNK(xen_make_pgd);

pmdval_t xen_pmd_val(pmd_t pmd)
{
	return pte_mfn_to_pfn(pmd.pmd);
}
PV_CALLEE_SAVE_REGS_THUNK(xen_pmd_val);

void xen_set_pud_hyper(pud_t *ptr, pud_t val)
{
	struct mmu_update u;

	preempt_disable();

	xen_mc_batch();

	/* ptr may be ioremapped for 64-bit pagetable setup */
	u.ptr = arbitrary_virt_to_machine(ptr).maddr;
	u.val = pud_val_ma(val);
	xen_extend_mmu_update(&u);

	ADD_STATS(pud_update_batched, paravirt_get_lazy_mode() == PARAVIRT_LAZY_MMU);

	xen_mc_issue(PARAVIRT_LAZY_MMU);

	preempt_enable();
}

void xen_set_pud(pud_t *ptr, pud_t val)
{
	ADD_STATS(pud_update, 1);

	/* If page is not pinned, we can just update the entry
	   directly */
	if (!xen_page_pinned(ptr)) {
		*ptr = val;
		return;
	}

	ADD_STATS(pud_update_pinned, 1);

	xen_set_pud_hyper(ptr, val);
}

void xen_set_pte(pte_t *ptep, pte_t pte)
{
	if (xen_iomap_pte(pte)) {
		xen_set_iomap_pte(ptep, pte);
		return;
	}

	ADD_STATS(pte_update, 1);
//	ADD_STATS(pte_update_pinned, xen_page_pinned(ptep));
	ADD_STATS(pte_update_batched, paravirt_get_lazy_mode() == PARAVIRT_LAZY_MMU);

#ifdef CONFIG_X86_PAE
	ptep->pte_high = pte.pte_high;
	smp_wmb();
	ptep->pte_low = pte.pte_low;
#else
	*ptep = pte;
#endif
}

#ifdef CONFIG_X86_PAE
void xen_set_pte_atomic(pte_t *ptep, pte_t pte)
{
	if (xen_iomap_pte(pte)) {
		xen_set_iomap_pte(ptep, pte);
		return;
	}

	set_64bit((u64 *)ptep, native_pte_val(pte));
}

void xen_pte_clear(struct mm_struct *mm, unsigned long addr, pte_t *ptep)
{
	ptep->pte_low = 0;
	smp_wmb();		/* make sure low gets written first */
	ptep->pte_high = 0;
}

void xen_pmd_clear(pmd_t *pmdp)
{
	set_pmd(pmdp, __pmd(0));
}
#endif	/* CONFIG_X86_PAE */

pmd_t xen_make_pmd(pmdval_t pmd)
{
	pmd = pte_pfn_to_mfn(pmd);
	return native_make_pmd(pmd);
}
PV_CALLEE_SAVE_REGS_THUNK(xen_make_pmd);

#if PAGETABLE_LEVELS == 4
pudval_t xen_pud_val(pud_t pud)
{
	return pte_mfn_to_pfn(pud.pud);
}
PV_CALLEE_SAVE_REGS_THUNK(xen_pud_val);

pud_t xen_make_pud(pudval_t pud)
{
	pud = pte_pfn_to_mfn(pud);

	return native_make_pud(pud);
}
PV_CALLEE_SAVE_REGS_THUNK(xen_make_pud);

pgd_t *xen_get_user_pgd(pgd_t *pgd)
{
	pgd_t *pgd_page = (pgd_t *)(((unsigned long)pgd) & PAGE_MASK);
	unsigned offset = pgd - pgd_page;
	pgd_t *user_ptr = NULL;

	if (offset < pgd_index(USER_LIMIT)) {
		struct page *page = virt_to_page(pgd_page);
		user_ptr = (pgd_t *)page->private;
		if (user_ptr)
			user_ptr += offset;
	}

	return user_ptr;
}

static void __xen_set_pgd_hyper(pgd_t *ptr, pgd_t val)
{
	struct mmu_update u;

	u.ptr = virt_to_machine(ptr).maddr;
	u.val = pgd_val_ma(val);
	xen_extend_mmu_update(&u);
}

/*
 * Raw hypercall-based set_pgd, intended for in early boot before
 * there's a page structure.  This implies:
 *  1. The only existing pagetable is the kernel's
 *  2. It is always pinned
 *  3. It has no user pagetable attached to it
 */
void __init xen_set_pgd_hyper(pgd_t *ptr, pgd_t val)
{
	preempt_disable();

	xen_mc_batch();

	__xen_set_pgd_hyper(ptr, val);

	xen_mc_issue(PARAVIRT_LAZY_MMU);

	preempt_enable();
}

void xen_set_pgd(pgd_t *ptr, pgd_t val)
{
	pgd_t *user_ptr = xen_get_user_pgd(ptr);

	ADD_STATS(pgd_update, 1);

	/* If page is not pinned, we can just update the entry
	   directly */
	if (!xen_page_pinned(ptr)) {
		*ptr = val;
		if (user_ptr) {
			WARN_ON(xen_page_pinned(user_ptr));
			*user_ptr = val;
		}
		return;
	}

	ADD_STATS(pgd_update_pinned, 1);
	ADD_STATS(pgd_update_batched, paravirt_get_lazy_mode() == PARAVIRT_LAZY_MMU);

	/* If it's pinned, then we can at least batch the kernel and
	   user updates together. */
	xen_mc_batch();

	__xen_set_pgd_hyper(ptr, val);
	if (user_ptr)
		__xen_set_pgd_hyper(user_ptr, val);

	xen_mc_issue(PARAVIRT_LAZY_MMU);
}
#endif	/* PAGETABLE_LEVELS == 4 */

/*
 * (Yet another) pagetable walker.  This one is intended for pinning a
 * pagetable.  This means that it walks a pagetable and calls the
 * callback function on each page it finds making up the page table,
 * at every level.  It walks the entire pagetable, but it only bothers
 * pinning pte pages which are below limit.  In the normal case this
 * will be STACK_TOP_MAX, but at boot we need to pin up to
 * FIXADDR_TOP.
 *
 * For 32-bit the important bit is that we don't pin beyond there,
 * because then we start getting into Xen's ptes.
 *
 * For 64-bit, we must skip the Xen hole in the middle of the address
 * space, just after the big x86-64 virtual hole.
 */
static int __xen_pgd_walk(struct mm_struct *mm, pgd_t *pgd,
			  int (*func)(struct mm_struct *mm, struct page *,
				      enum pt_level),
			  unsigned long limit)
{
	int flush = 0;
	unsigned hole_low, hole_high;
	unsigned pgdidx_limit, pudidx_limit, pmdidx_limit;
	unsigned pgdidx, pudidx, pmdidx;

	/* The limit is the last byte to be touched */
	limit--;
	BUG_ON(limit >= FIXADDR_TOP);

	if (xen_feature(XENFEAT_auto_translated_physmap))
		return 0;

	/*
	 * 64-bit has a great big hole in the middle of the address
	 * space, which contains the Xen mappings.  On 32-bit these
	 * will end up making a zero-sized hole and so is a no-op.
	 */
	hole_low = pgd_index(USER_LIMIT);
	hole_high = pgd_index(PAGE_OFFSET);

	pgdidx_limit = pgd_index(limit);
#if PTRS_PER_PUD > 1
	pudidx_limit = pud_index(limit);
#else
	pudidx_limit = 0;
#endif
#if PTRS_PER_PMD > 1
	pmdidx_limit = pmd_index(limit);
#else
	pmdidx_limit = 0;
#endif

	for (pgdidx = 0; pgdidx <= pgdidx_limit; pgdidx++) {
		pud_t *pud;

		if (pgdidx >= hole_low && pgdidx < hole_high)
			continue;

		if (!pgd_val(pgd[pgdidx]))
			continue;

		pud = pud_offset(&pgd[pgdidx], 0);

		if (PTRS_PER_PUD > 1) /* not folded */
			flush |= (*func)(mm, virt_to_page(pud), PT_PUD);

		for (pudidx = 0; pudidx < PTRS_PER_PUD; pudidx++) {
			pmd_t *pmd;

			if (pgdidx == pgdidx_limit &&
			    pudidx > pudidx_limit)
				goto out;

			if (pud_none(pud[pudidx]))
				continue;

			pmd = pmd_offset(&pud[pudidx], 0);

			if (PTRS_PER_PMD > 1) /* not folded */
				flush |= (*func)(mm, virt_to_page(pmd), PT_PMD);

			for (pmdidx = 0; pmdidx < PTRS_PER_PMD; pmdidx++) {
				struct page *pte;

				if (pgdidx == pgdidx_limit &&
				    pudidx == pudidx_limit &&
				    pmdidx > pmdidx_limit)
					goto out;

				if (pmd_none(pmd[pmdidx]))
					continue;

				pte = pmd_page(pmd[pmdidx]);
				flush |= (*func)(mm, pte, PT_PTE);
			}
		}
	}

out:
	/* Do the top level last, so that the callbacks can use it as
	   a cue to do final things like tlb flushes. */
	flush |= (*func)(mm, virt_to_page(pgd), PT_PGD);

	return flush;
}

static int xen_pgd_walk(struct mm_struct *mm,
			int (*func)(struct mm_struct *mm, struct page *,
				    enum pt_level),
			unsigned long limit)
{
	return __xen_pgd_walk(mm, mm->pgd, func, limit);
}

/* If we're using split pte locks, then take the page's lock and
   return a pointer to it.  Otherwise return NULL. */
static spinlock_t *xen_pte_lock(struct page *page, struct mm_struct *mm)
{
	spinlock_t *ptl = NULL;

#if USE_SPLIT_PTLOCKS
	ptl = __pte_lockptr(page);
	spin_lock_nest_lock(ptl, &mm->page_table_lock);
#endif

	return ptl;
}

static void xen_pte_unlock(void *v)
{
	spinlock_t *ptl = v;
	spin_unlock(ptl);
}

static void xen_do_pin(unsigned level, unsigned long pfn)
{
	struct mmuext_op *op;
	struct multicall_space mcs;

	mcs = __xen_mc_entry(sizeof(*op));
	op = mcs.args;
	op->cmd = level;
	op->arg1.mfn = pfn_to_mfn(pfn);
	MULTI_mmuext_op(mcs.mc, op, 1, NULL, DOMID_SELF);
}

static int xen_pin_page(struct mm_struct *mm, struct page *page,
			enum pt_level level)
{
	unsigned pgfl = TestSetPagePinned(page);
	int flush;

	if (pgfl)
		flush = 0;		/* already pinned */
	else if (PageHighMem(page))
		/* kmaps need flushing if we found an unpinned
		   highpage */
		flush = 1;
	else {
		void *pt = lowmem_page_address(page);
		unsigned long pfn = page_to_pfn(page);
		struct multicall_space mcs = __xen_mc_entry(0);
		spinlock_t *ptl;

		flush = 0;

		/*
		 * We need to hold the pagetable lock between the time
		 * we make the pagetable RO and when we actually pin
		 * it.  If we don't, then other users may come in and
		 * attempt to update the pagetable by writing it,
		 * which will fail because the memory is RO but not
		 * pinned, so Xen won't do the trap'n'emulate.
		 *
		 * If we're using split pte locks, we can't hold the
		 * entire pagetable's worth of locks during the
		 * traverse, because we may wrap the preempt count (8
		 * bits).  The solution is to mark RO and pin each PTE
		 * page while holding the lock.  This means the number
		 * of locks we end up holding is never more than a
		 * batch size (~32 entries, at present).
		 *
		 * If we're not using split pte locks, we needn't pin
		 * the PTE pages independently, because we're
		 * protected by the overall pagetable lock.
		 */
		ptl = NULL;
		if (level == PT_PTE)
			ptl = xen_pte_lock(page, mm);

		MULTI_update_va_mapping(mcs.mc, (unsigned long)pt,
					pfn_pte(pfn, PAGE_KERNEL_RO),
					level == PT_PGD ? UVMF_TLB_FLUSH : 0);

		if (ptl) {
			xen_do_pin(MMUEXT_PIN_L1_TABLE, pfn);

			/* Queue a deferred unlock for when this batch
			   is completed. */
			xen_mc_callback(xen_pte_unlock, ptl);
		}
	}

	return flush;
}

/* This is called just after a mm has been created, but it has not
   been used yet.  We need to make sure that its pagetable is all
   read-only, and can be pinned. */
static void __xen_pgd_pin(struct mm_struct *mm, pgd_t *pgd)
{
	xen_mc_batch();

	if (__xen_pgd_walk(mm, pgd, xen_pin_page, USER_LIMIT)) {
		/* re-enable interrupts for flushing */
		xen_mc_issue(0);

		kmap_flush_unused();

		xen_mc_batch();
	}

#ifdef CONFIG_X86_64
	{
		pgd_t *user_pgd = xen_get_user_pgd(pgd);

		xen_do_pin(MMUEXT_PIN_L4_TABLE, PFN_DOWN(__pa(pgd)));

		if (user_pgd) {
			xen_pin_page(mm, virt_to_page(user_pgd), PT_PGD);
			xen_do_pin(MMUEXT_PIN_L4_TABLE,
				   PFN_DOWN(__pa(user_pgd)));
		}
	}
#else /* CONFIG_X86_32 */
#ifdef CONFIG_X86_PAE
	/* Need to make sure unshared kernel PMD is pinnable */
	xen_pin_page(mm, pgd_page(pgd[pgd_index(TASK_SIZE)]),
		     PT_PMD);
#endif
	xen_do_pin(MMUEXT_PIN_L3_TABLE, PFN_DOWN(__pa(pgd)));
#endif /* CONFIG_X86_64 */
	xen_mc_issue(0);
}

static void xen_pgd_pin(struct mm_struct *mm)
{
	__xen_pgd_pin(mm, mm->pgd);
}

/*
 * On save, we need to pin all pagetables to make sure they get their
 * mfns turned into pfns.  Search the list for any unpinned pgds and pin
 * them (unpinned pgds are not currently in use, probably because the
 * process is under construction or destruction).
 *
 * Expected to be called in stop_machine() ("equivalent to taking
 * every spinlock in the system"), so the locking doesn't really
 * matter all that much.
 */
void xen_mm_pin_all(void)
{
	unsigned long flags;
	struct page *page;

	spin_lock_irqsave(&pgd_lock, flags);

	list_for_each_entry(page, &pgd_list, lru) {
		if (!PagePinned(page)) {
			__xen_pgd_pin(&init_mm, (pgd_t *)page_address(page));
			SetPageSavePinned(page);
		}
	}

	spin_unlock_irqrestore(&pgd_lock, flags);
}

/*
 * The init_mm pagetable is really pinned as soon as its created, but
 * that's before we have page structures to store the bits.  So do all
 * the book-keeping now.
 */
static __init int xen_mark_pinned(struct mm_struct *mm, struct page *page,
				  enum pt_level level)
{
	SetPagePinned(page);
	return 0;
}

static void __init xen_mark_init_mm_pinned(void)
{
	xen_pgd_walk(&init_mm, xen_mark_pinned, FIXADDR_TOP);
}

static int xen_unpin_page(struct mm_struct *mm, struct page *page,
			  enum pt_level level)
{
	unsigned pgfl = TestClearPagePinned(page);

	if (pgfl && !PageHighMem(page)) {
		void *pt = lowmem_page_address(page);
		unsigned long pfn = page_to_pfn(page);
		spinlock_t *ptl = NULL;
		struct multicall_space mcs;

		/*
		 * Do the converse to pin_page.  If we're using split
		 * pte locks, we must be holding the lock for while
		 * the pte page is unpinned but still RO to prevent
		 * concurrent updates from seeing it in this
		 * partially-pinned state.
		 */
		if (level == PT_PTE) {
			ptl = xen_pte_lock(page, mm);

			if (ptl)
				xen_do_pin(MMUEXT_UNPIN_TABLE, pfn);
		}

		mcs = __xen_mc_entry(0);

		MULTI_update_va_mapping(mcs.mc, (unsigned long)pt,
					pfn_pte(pfn, PAGE_KERNEL),
					level == PT_PGD ? UVMF_TLB_FLUSH : 0);

		if (ptl) {
			/* unlock when batch completed */
			xen_mc_callback(xen_pte_unlock, ptl);
		}
	}

	return 0;		/* never need to flush on unpin */
}

/* Release a pagetables pages back as normal RW */
static void __xen_pgd_unpin(struct mm_struct *mm, pgd_t *pgd)
{
	xen_mc_batch();

	xen_do_pin(MMUEXT_UNPIN_TABLE, PFN_DOWN(__pa(pgd)));

#ifdef CONFIG_X86_64
	{
		pgd_t *user_pgd = xen_get_user_pgd(pgd);

		if (user_pgd) {
			xen_do_pin(MMUEXT_UNPIN_TABLE,
				   PFN_DOWN(__pa(user_pgd)));
			xen_unpin_page(mm, virt_to_page(user_pgd), PT_PGD);
		}
	}
#endif

#ifdef CONFIG_X86_PAE
	/* Need to make sure unshared kernel PMD is unpinned */
	xen_unpin_page(mm, pgd_page(pgd[pgd_index(TASK_SIZE)]),
		       PT_PMD);
#endif

	__xen_pgd_walk(mm, pgd, xen_unpin_page, USER_LIMIT);

	xen_mc_issue(0);
}

static void xen_pgd_unpin(struct mm_struct *mm)
{
	__xen_pgd_unpin(mm, mm->pgd);
}

/*
 * On resume, undo any pinning done at save, so that the rest of the
 * kernel doesn't see any unexpected pinned pagetables.
 */
void xen_mm_unpin_all(void)
{
	unsigned long flags;
	struct page *page;

	spin_lock_irqsave(&pgd_lock, flags);

	list_for_each_entry(page, &pgd_list, lru) {
		if (PageSavePinned(page)) {
			BUG_ON(!PagePinned(page));
			__xen_pgd_unpin(&init_mm, (pgd_t *)page_address(page));
			ClearPageSavePinned(page);
		}
	}

	spin_unlock_irqrestore(&pgd_lock, flags);
}

void xen_activate_mm(struct mm_struct *prev, struct mm_struct *next)
{
	spin_lock(&next->page_table_lock);
	xen_pgd_pin(next);
	spin_unlock(&next->page_table_lock);
}

void xen_dup_mmap(struct mm_struct *oldmm, struct mm_struct *mm)
{
	spin_lock(&mm->page_table_lock);
	xen_pgd_pin(mm);
	spin_unlock(&mm->page_table_lock);
}


#ifdef CONFIG_SMP
/* Another cpu may still have their %cr3 pointing at the pagetable, so
   we need to repoint it somewhere else before we can unpin it. */
static void drop_other_mm_ref(void *info)
{
	struct mm_struct *mm = info;
	struct mm_struct *active_mm;

	active_mm = percpu_read(cpu_tlbstate.active_mm);

	if (active_mm == mm)
		leave_mm(smp_processor_id());

	/* If this cpu still has a stale cr3 reference, then make sure
	   it has been flushed. */
	if (percpu_read(xen_current_cr3) == __pa(mm->pgd))
		load_cr3(swapper_pg_dir);
}

static void xen_drop_mm_ref(struct mm_struct *mm)
{
	cpumask_var_t mask;
	unsigned cpu;

	if (current->active_mm == mm) {
		if (current->mm == mm)
			load_cr3(swapper_pg_dir);
		else
			leave_mm(smp_processor_id());
	}

	/* Get the "official" set of cpus referring to our pagetable. */
	if (!alloc_cpumask_var(&mask, GFP_ATOMIC)) {
		for_each_online_cpu(cpu) {
			if (!cpumask_test_cpu(cpu, mm_cpumask(mm))
			    && per_cpu(xen_current_cr3, cpu) != __pa(mm->pgd))
				continue;
			smp_call_function_single(cpu, drop_other_mm_ref, mm, 1);
		}
		return;
	}
	cpumask_copy(mask, mm_cpumask(mm));

	/* It's possible that a vcpu may have a stale reference to our
	   cr3, because its in lazy mode, and it hasn't yet flushed
	   its set of pending hypercalls yet.  In this case, we can
	   look at its actual current cr3 value, and force it to flush
	   if needed. */
	for_each_online_cpu(cpu) {
		if (per_cpu(xen_current_cr3, cpu) == __pa(mm->pgd))
			cpumask_set_cpu(cpu, mask);
	}

	if (!cpumask_empty(mask))
		smp_call_function_many(mask, drop_other_mm_ref, mm, 1);
	free_cpumask_var(mask);
}
#else
static void xen_drop_mm_ref(struct mm_struct *mm)
{
	if (current->active_mm == mm)
		load_cr3(swapper_pg_dir);
}
#endif

/*
 * While a process runs, Xen pins its pagetables, which means that the
 * hypervisor forces it to be read-only, and it controls all updates
 * to it.  This means that all pagetable updates have to go via the
 * hypervisor, which is moderately expensive.
 *
 * Since we're pulling the pagetable down, we switch to use init_mm,
 * unpin old process pagetable and mark it all read-write, which
 * allows further operations on it to be simple memory accesses.
 *
 * The only subtle point is that another CPU may be still using the
 * pagetable because of lazy tlb flushing.  This means we need need to
 * switch all CPUs off this pagetable before we can unpin it.
 */
void xen_exit_mmap(struct mm_struct *mm)
{
	get_cpu();		/* make sure we don't move around */
	xen_drop_mm_ref(mm);
	put_cpu();

	spin_lock(&mm->page_table_lock);

	/* pgd may not be pinned in the error exit path of execve */
	if (xen_page_pinned(mm->pgd))
		xen_pgd_unpin(mm);

	spin_unlock(&mm->page_table_lock);
}

static __init void xen_pagetable_setup_start(pgd_t *base)
{
}

static void xen_post_allocator_init(void);

static __init void xen_pagetable_setup_done(pgd_t *base)
{
	xen_setup_shared_info();
	xen_post_allocator_init();
}

static void xen_write_cr2(unsigned long cr2)
{
	percpu_read(xen_vcpu)->arch.cr2 = cr2;
}

static unsigned long xen_read_cr2(void)
{
	return percpu_read(xen_vcpu)->arch.cr2;
}

unsigned long xen_read_cr2_direct(void)
{
	return percpu_read(xen_vcpu_info.arch.cr2);
}

static void xen_flush_tlb(void)
{
	struct mmuext_op *op;
	struct multicall_space mcs;

	preempt_disable();

	mcs = xen_mc_entry(sizeof(*op));

	op = mcs.args;
	op->cmd = MMUEXT_TLB_FLUSH_LOCAL;
	MULTI_mmuext_op(mcs.mc, op, 1, NULL, DOMID_SELF);

	xen_mc_issue(PARAVIRT_LAZY_MMU);

	preempt_enable();
}

static void xen_flush_tlb_single(unsigned long addr)
{
	struct mmuext_op *op;
	struct multicall_space mcs;

	preempt_disable();

	mcs = xen_mc_entry(sizeof(*op));
	op = mcs.args;
	op->cmd = MMUEXT_INVLPG_LOCAL;
	op->arg1.linear_addr = addr & PAGE_MASK;
	MULTI_mmuext_op(mcs.mc, op, 1, NULL, DOMID_SELF);

	xen_mc_issue(PARAVIRT_LAZY_MMU);

	preempt_enable();
}

static void xen_flush_tlb_others(const struct cpumask *cpus,
				 struct mm_struct *mm, unsigned long va)
{
	struct {
		struct mmuext_op op;
		DECLARE_BITMAP(mask, NR_CPUS);
	} *args;
	struct multicall_space mcs;

	if (cpumask_empty(cpus))
		return;		/* nothing to do */

	mcs = xen_mc_entry(sizeof(*args));
	args = mcs.args;
	args->op.arg2.vcpumask = to_cpumask(args->mask);

	/* Remove us, and any offline CPUS. */
	cpumask_and(to_cpumask(args->mask), cpus, cpu_online_mask);
	cpumask_clear_cpu(smp_processor_id(), to_cpumask(args->mask));

	if (va == TLB_FLUSH_ALL) {
		args->op.cmd = MMUEXT_TLB_FLUSH_MULTI;
	} else {
		args->op.cmd = MMUEXT_INVLPG_MULTI;
		args->op.arg1.linear_addr = va;
	}

	MULTI_mmuext_op(mcs.mc, &args->op, 1, NULL, DOMID_SELF);

	xen_mc_issue(PARAVIRT_LAZY_MMU);
}

static unsigned long xen_read_cr3(void)
{
	return percpu_read(xen_cr3);
}

static void set_current_cr3(void *v)
{
	percpu_write(xen_current_cr3, (unsigned long)v);
}

static void __xen_write_cr3(bool kernel, unsigned long cr3)
{
	struct mmuext_op *op;
	struct multicall_space mcs;
	unsigned long mfn;

	if (cr3)
		mfn = pfn_to_mfn(PFN_DOWN(cr3));
	else
		mfn = 0;

	WARN_ON(mfn == 0 && kernel);

	mcs = __xen_mc_entry(sizeof(*op));

	op = mcs.args;
	op->cmd = kernel ? MMUEXT_NEW_BASEPTR : MMUEXT_NEW_USER_BASEPTR;
	op->arg1.mfn = mfn;

	MULTI_mmuext_op(mcs.mc, op, 1, NULL, DOMID_SELF);

	if (kernel) {
		percpu_write(xen_cr3, cr3);

		/* Update xen_current_cr3 once the batch has actually
		   been submitted. */
		xen_mc_callback(set_current_cr3, (void *)cr3);
	}
}

static void xen_write_cr3(unsigned long cr3)
{
	BUG_ON(preemptible());

	xen_mc_batch();  /* disables interrupts */

	/* Update while interrupts are disabled, so its atomic with
	   respect to ipis */
	percpu_write(xen_cr3, cr3);

	__xen_write_cr3(true, cr3);

#ifdef CONFIG_X86_64
	{
		pgd_t *user_pgd = xen_get_user_pgd(__va(cr3));
		if (user_pgd)
			__xen_write_cr3(false, __pa(user_pgd));
		else
			__xen_write_cr3(false, 0);
	}
#endif

	xen_mc_issue(PARAVIRT_LAZY_CPU);  /* interrupts restored */
}

static int xen_pgd_alloc(struct mm_struct *mm)
{
	pgd_t *pgd = mm->pgd;
	int ret = 0;

	BUG_ON(PagePinned(virt_to_page(pgd)));

#ifdef CONFIG_X86_64
	{
		struct page *page = virt_to_page(pgd);
		pgd_t *user_pgd;

		BUG_ON(page->private != 0);

		ret = -ENOMEM;

		user_pgd = (pgd_t *)__get_free_page(GFP_KERNEL | __GFP_ZERO);
		page->private = (unsigned long)user_pgd;

		if (user_pgd != NULL) {
			user_pgd[pgd_index(VSYSCALL_START)] =
				__pgd(__pa(level3_user_vsyscall) | _PAGE_TABLE);
			ret = 0;
		}

		BUG_ON(PagePinned(virt_to_page(xen_get_user_pgd(pgd))));
	}
#endif

	return ret;
}

static void xen_pgd_free(struct mm_struct *mm, pgd_t *pgd)
{
#ifdef CONFIG_X86_64
	pgd_t *user_pgd = xen_get_user_pgd(pgd);

	if (user_pgd)
		free_page((unsigned long)user_pgd);
#endif
}

static __init pte_t mask_rw_pte(pte_t *ptep, pte_t pte)
{
	unsigned long pfn = pte_pfn(pte);

#ifdef CONFIG_X86_32
	/* If there's an existing pte, then don't allow _PAGE_RW to be set */
	if (pte_val_ma(*ptep) & _PAGE_PRESENT)
		pte = __pte_ma(((pte_val_ma(*ptep) & _PAGE_RW) | ~_PAGE_RW) &
			       pte_val_ma(pte));
#endif

	/*
	 * If the new pfn is within the range of the newly allocated
	 * kernel pagetable, and it isn't being mapped into an
	 * early_ioremap fixmap slot, make sure it is RO.
	 */
	if (!is_early_ioremap_ptep(ptep) &&
	    pfn >= e820_table_start && pfn < e820_table_end)
		pte = pte_wrprotect(pte);

	return pte;
}

/* Init-time set_pte while constructing initial pagetables, which
   doesn't allow RO pagetable pages to be remapped RW */
static __init void xen_set_pte_init(pte_t *ptep, pte_t pte)
{
	pte = mask_rw_pte(ptep, pte);

	xen_set_pte(ptep, pte);
}

static void pin_pagetable_pfn(unsigned cmd, unsigned long pfn)
{
	struct mmuext_op op;
	op.cmd = cmd;
	op.arg1.mfn = pfn_to_mfn(pfn);
	if (HYPERVISOR_mmuext_op(&op, 1, NULL, DOMID_SELF))
		BUG();
}

/* Early in boot, while setting up the initial pagetable, assume
   everything is pinned. */
static __init void xen_alloc_pte_init(struct mm_struct *mm, unsigned long pfn)
{
#ifdef CONFIG_FLATMEM
	BUG_ON(mem_map);	/* should only be used early */
#endif
	make_lowmem_page_readonly(__va(PFN_PHYS(pfn)));
	pin_pagetable_pfn(MMUEXT_PIN_L1_TABLE, pfn);
}

/* Used for pmd and pud */
static __init void xen_alloc_pmd_init(struct mm_struct *mm, unsigned long pfn)
{
#ifdef CONFIG_FLATMEM
	BUG_ON(mem_map);	/* should only be used early */
#endif
	make_lowmem_page_readonly(__va(PFN_PHYS(pfn)));
}

/* Early release_pte assumes that all pts are pinned, since there's
   only init_mm and anything attached to that is pinned. */
static __init void xen_release_pte_init(unsigned long pfn)
{
	pin_pagetable_pfn(MMUEXT_UNPIN_TABLE, pfn);
	make_lowmem_page_readwrite(__va(PFN_PHYS(pfn)));
}

static __init void xen_release_pmd_init(unsigned long pfn)
{
	make_lowmem_page_readwrite(__va(PFN_PHYS(pfn)));
}

/* This needs to make sure the new pte page is pinned iff its being
   attached to a pinned pagetable. */
static void xen_alloc_ptpage(struct mm_struct *mm, unsigned long pfn, unsigned level)
{
	struct page *page = pfn_to_page(pfn);

	if (PagePinned(virt_to_page(mm->pgd))) {
		SetPagePinned(page);

		if (!PageHighMem(page)) {
			make_lowmem_page_readonly(__va(PFN_PHYS((unsigned long)pfn)));
			if (level == PT_PTE && USE_SPLIT_PTLOCKS)
				pin_pagetable_pfn(MMUEXT_PIN_L1_TABLE, pfn);
		} else {
			/* make sure there are no stray mappings of
			   this page */
			kmap_flush_unused();
		}
	}
}

static void xen_alloc_pte(struct mm_struct *mm, unsigned long pfn)
{
	xen_alloc_ptpage(mm, pfn, PT_PTE);
}

static void xen_alloc_pmd(struct mm_struct *mm, unsigned long pfn)
{
	xen_alloc_ptpage(mm, pfn, PT_PMD);
}

/* This should never happen until we're OK to use struct page */
static void xen_release_ptpage(unsigned long pfn, unsigned level)
{
	struct page *page = pfn_to_page(pfn);

	if (PagePinned(page)) {
		if (!PageHighMem(page)) {
			if (level == PT_PTE && USE_SPLIT_PTLOCKS)
				pin_pagetable_pfn(MMUEXT_UNPIN_TABLE, pfn);
			make_lowmem_page_readwrite(__va(PFN_PHYS(pfn)));
		}
		ClearPagePinned(page);
	}
}

static void xen_release_pte(unsigned long pfn)
{
	xen_release_ptpage(pfn, PT_PTE);
}

static void xen_release_pmd(unsigned long pfn)
{
	xen_release_ptpage(pfn, PT_PMD);
}

#if PAGETABLE_LEVELS == 4
static void xen_alloc_pud(struct mm_struct *mm, unsigned long pfn)
{
	xen_alloc_ptpage(mm, pfn, PT_PUD);
}

static void xen_release_pud(unsigned long pfn)
{
	xen_release_ptpage(pfn, PT_PUD);
}
#endif

void __init xen_reserve_top(void)
{
#ifdef CONFIG_X86_32
	unsigned long top = HYPERVISOR_VIRT_START;
	struct xen_platform_parameters pp;

	if (HYPERVISOR_xen_version(XENVER_platform_parameters, &pp) == 0)
		top = pp.virt_start;

	reserve_top_address(-top);
#endif	/* CONFIG_X86_32 */
}

/*
 * Like __va(), but returns address in the kernel mapping (which is
 * all we have until the physical memory mapping has been set up.
 */
static void *__ka(phys_addr_t paddr)
{
#ifdef CONFIG_X86_64
	return (void *)(paddr + __START_KERNEL_map);
#else
	return __va(paddr);
#endif
}

/* Convert a machine address to physical address */
static unsigned long m2p(phys_addr_t maddr)
{
	phys_addr_t paddr;

	maddr &= PTE_PFN_MASK;
	paddr = mfn_to_pfn(maddr >> PAGE_SHIFT) << PAGE_SHIFT;

	return paddr;
}

/* Convert a machine address to kernel virtual */
static void *m2v(phys_addr_t maddr)
{
	return __ka(m2p(maddr));
}

/* Set the page permissions on an identity-mapped pages */
static void set_page_prot(void *addr, pgprot_t prot)
{
	unsigned long pfn = __pa(addr) >> PAGE_SHIFT;
	pte_t pte = pfn_pte(pfn, prot);

	if (HYPERVISOR_update_va_mapping((unsigned long)addr, pte, 0))
		BUG();
}

static __init void xen_map_identity_early(pmd_t *pmd, unsigned long max_pfn)
{
	unsigned pmdidx, pteidx;
	unsigned ident_pte;
	unsigned long pfn;

	level1_ident_pgt = extend_brk(sizeof(pte_t) * LEVEL1_IDENT_ENTRIES,
				      PAGE_SIZE);

	ident_pte = 0;
	pfn = 0;
	for (pmdidx = 0; pmdidx < PTRS_PER_PMD && pfn < max_pfn; pmdidx++) {
		pte_t *pte_page;

		/* Reuse or allocate a page of ptes */
		if (pmd_present(pmd[pmdidx]))
			pte_page = m2v(pmd[pmdidx].pmd);
		else {
			/* Check for free pte pages */
			if (ident_pte == LEVEL1_IDENT_ENTRIES)
				break;

			pte_page = &level1_ident_pgt[ident_pte];
			ident_pte += PTRS_PER_PTE;

			pmd[pmdidx] = __pmd(__pa(pte_page) | _PAGE_TABLE);
		}

		/* Install mappings */
		for (pteidx = 0; pteidx < PTRS_PER_PTE; pteidx++, pfn++) {
			pte_t pte;

			if (pfn > max_pfn_mapped)
				max_pfn_mapped = pfn;

			if (!pte_none(pte_page[pteidx]))
				continue;

			pte = pfn_pte(pfn, PAGE_KERNEL_EXEC);
			pte_page[pteidx] = pte;
		}
	}

	for (pteidx = 0; pteidx < ident_pte; pteidx += PTRS_PER_PTE)
		set_page_prot(&level1_ident_pgt[pteidx], PAGE_KERNEL_RO);

	set_page_prot(pmd, PAGE_KERNEL_RO);
}

void __init xen_setup_machphys_mapping(void)
{
	struct xen_machphys_mapping mapping;
	unsigned long machine_to_phys_nr_ents;

	if (HYPERVISOR_memory_op(XENMEM_machphys_mapping, &mapping) == 0) {
		machine_to_phys_mapping = (unsigned long *)mapping.v_start;
		machine_to_phys_nr_ents = mapping.max_mfn + 1;
	} else {
		machine_to_phys_nr_ents = MACH2PHYS_NR_ENTRIES;
	}
	machine_to_phys_order = fls(machine_to_phys_nr_ents - 1);
}

#ifdef CONFIG_X86_64
static void convert_pfn_mfn(void *v)
{
	pte_t *pte = v;
	int i;

	/* All levels are converted the same way, so just treat them
	   as ptes. */
	for (i = 0; i < PTRS_PER_PTE; i++)
		pte[i] = xen_make_pte(pte[i].pte);
}

/*
 * Set up the inital kernel pagetable.
 *
 * We can construct this by grafting the Xen provided pagetable into
 * head_64.S's preconstructed pagetables.  We copy the Xen L2's into
 * level2_ident_pgt, level2_kernel_pgt and level2_fixmap_pgt.  This
 * means that only the kernel has a physical mapping to start with -
 * but that's enough to get __va working.  We need to fill in the rest
 * of the physical mapping once some sort of allocator has been set
 * up.
 */
__init pgd_t *xen_setup_kernel_pagetable(pgd_t *pgd,
					 unsigned long max_pfn)
{
	pud_t *l3;
	pmd_t *l2;

	/* Zap identity mapping */
	init_level4_pgt[0] = __pgd(0);

	/* Pre-constructed entries are in pfn, so convert to mfn */
	convert_pfn_mfn(init_level4_pgt);
	convert_pfn_mfn(level3_ident_pgt);
	convert_pfn_mfn(level3_kernel_pgt);

	l3 = m2v(pgd[pgd_index(__START_KERNEL_map)].pgd);
	l2 = m2v(l3[pud_index(__START_KERNEL_map)].pud);

	memcpy(level2_ident_pgt, l2, sizeof(pmd_t) * PTRS_PER_PMD);
	memcpy(level2_kernel_pgt, l2, sizeof(pmd_t) * PTRS_PER_PMD);

	l3 = m2v(pgd[pgd_index(__START_KERNEL_map + PMD_SIZE)].pgd);
	l2 = m2v(l3[pud_index(__START_KERNEL_map + PMD_SIZE)].pud);
	memcpy(level2_fixmap_pgt, l2, sizeof(pmd_t) * PTRS_PER_PMD);

	/* Set up identity map */
	xen_map_identity_early(level2_ident_pgt, max_pfn);

	/* Make pagetable pieces RO */
	set_page_prot(init_level4_pgt, PAGE_KERNEL_RO);
	set_page_prot(level3_ident_pgt, PAGE_KERNEL_RO);
	set_page_prot(level3_kernel_pgt, PAGE_KERNEL_RO);
	set_page_prot(level3_user_vsyscall, PAGE_KERNEL_RO);
	set_page_prot(level2_kernel_pgt, PAGE_KERNEL_RO);
	set_page_prot(level2_fixmap_pgt, PAGE_KERNEL_RO);

	/* Pin down new L4 */
	pin_pagetable_pfn(MMUEXT_PIN_L4_TABLE,
			  PFN_DOWN(__pa_symbol(init_level4_pgt)));

	/* Unpin Xen-provided one */
	pin_pagetable_pfn(MMUEXT_UNPIN_TABLE, PFN_DOWN(__pa(pgd)));

	/* Switch over */
	pgd = init_level4_pgt;

	/*
	 * At this stage there can be no user pgd, and no page
	 * structure to attach it to, so make sure we just set kernel
	 * pgd.
	 */
	xen_mc_batch();
	__xen_write_cr3(true, __pa(pgd));
	xen_mc_issue(PARAVIRT_LAZY_CPU);

	memblock_x86_reserve_range(__pa(xen_start_info->pt_base),
		      __pa(xen_start_info->pt_base +
			   xen_start_info->nr_pt_frames * PAGE_SIZE),
		      "XEN PAGETABLES");

	return pgd;
}
#else	/* !CONFIG_X86_64 */
static RESERVE_BRK_ARRAY(pmd_t, initial_kernel_pmd, PTRS_PER_PMD);
static RESERVE_BRK_ARRAY(pmd_t, swapper_kernel_pmd, PTRS_PER_PMD);

static __init void xen_write_cr3_init(unsigned long cr3)
{
	unsigned long pfn = PFN_DOWN(__pa(swapper_pg_dir));

	BUG_ON(read_cr3() != __pa(initial_page_table));
	BUG_ON(cr3 != __pa(swapper_pg_dir));

	/*
	 * We are switching to swapper_pg_dir for the first time (from
	 * initial_page_table) and therefore need to mark that page
	 * read-only and then pin it.
	 *
	 * Xen disallows sharing of kernel PMDs for PAE
	 * guests. Therefore we must copy the kernel PMD from
	 * initial_page_table into a new kernel PMD to be used in
	 * swapper_pg_dir.
	 */
	swapper_kernel_pmd =
		extend_brk(sizeof(pmd_t) * PTRS_PER_PMD, PAGE_SIZE);
	memcpy(swapper_kernel_pmd, initial_kernel_pmd,
	       sizeof(pmd_t) * PTRS_PER_PMD);
	swapper_pg_dir[KERNEL_PGD_BOUNDARY] =
		__pgd(__pa(swapper_kernel_pmd) | _PAGE_PRESENT);
	set_page_prot(swapper_kernel_pmd, PAGE_KERNEL_RO);

	set_page_prot(swapper_pg_dir, PAGE_KERNEL_RO);
	xen_write_cr3(cr3);
	pin_pagetable_pfn(MMUEXT_PIN_L3_TABLE, pfn);

	pin_pagetable_pfn(MMUEXT_UNPIN_TABLE,
			  PFN_DOWN(__pa(initial_page_table)));
	set_page_prot(initial_page_table, PAGE_KERNEL);
	set_page_prot(initial_kernel_pmd, PAGE_KERNEL);

	pv_mmu_ops.write_cr3 = &xen_write_cr3;
}

__init pgd_t *xen_setup_kernel_pagetable(pgd_t *pgd,
					 unsigned long max_pfn)
{
	pmd_t *kernel_pmd;

<<<<<<< HEAD
	level2_kernel_pgt = extend_brk(sizeof(pmd_t) * PTRS_PER_PMD, PAGE_SIZE);
=======
	initial_kernel_pmd =
		extend_brk(sizeof(pmd_t) * PTRS_PER_PMD, PAGE_SIZE);
>>>>>>> 5b84ba26

	max_pfn_mapped = PFN_DOWN(__pa(xen_start_info->pt_base) +
				  xen_start_info->nr_pt_frames * PAGE_SIZE +
				  512*1024);

	kernel_pmd = m2v(pgd[KERNEL_PGD_BOUNDARY].pgd);
	memcpy(initial_kernel_pmd, kernel_pmd, sizeof(pmd_t) * PTRS_PER_PMD);

	xen_map_identity_early(initial_kernel_pmd, max_pfn);

	memcpy(initial_page_table, pgd, sizeof(pgd_t) * PTRS_PER_PGD);
	initial_page_table[KERNEL_PGD_BOUNDARY] =
		__pgd(__pa(initial_kernel_pmd) | _PAGE_PRESENT);

	set_page_prot(initial_kernel_pmd, PAGE_KERNEL_RO);
	set_page_prot(initial_page_table, PAGE_KERNEL_RO);
	set_page_prot(empty_zero_page, PAGE_KERNEL_RO);

	pin_pagetable_pfn(MMUEXT_UNPIN_TABLE, PFN_DOWN(__pa(pgd)));

	pin_pagetable_pfn(MMUEXT_PIN_L3_TABLE,
			  PFN_DOWN(__pa(initial_page_table)));
	xen_write_cr3(__pa(initial_page_table));

	memblock_x86_reserve_range(__pa(xen_start_info->pt_base),
		      __pa(xen_start_info->pt_base +
			   xen_start_info->nr_pt_frames * PAGE_SIZE),
		      "XEN PAGETABLES");

	return initial_page_table;
}
#endif	/* CONFIG_X86_64 */

static unsigned char dummy_mapping[PAGE_SIZE] __page_aligned_bss;

static void xen_set_fixmap(unsigned idx, phys_addr_t phys, pgprot_t prot)
{
	pte_t pte;

	phys >>= PAGE_SHIFT;

	switch (idx) {
	case FIX_BTMAP_END ... FIX_BTMAP_BEGIN:
#ifdef CONFIG_X86_F00F_BUG
	case FIX_F00F_IDT:
#endif
#ifdef CONFIG_X86_32
	case FIX_WP_TEST:
	case FIX_VDSO:
# ifdef CONFIG_HIGHMEM
	case FIX_KMAP_BEGIN ... FIX_KMAP_END:
# endif
#else
	case VSYSCALL_LAST_PAGE ... VSYSCALL_FIRST_PAGE:
#endif
	case FIX_TEXT_POKE0:
	case FIX_TEXT_POKE1:
		/* All local page mappings */
		pte = pfn_pte(phys, prot);
		break;

#ifdef CONFIG_X86_LOCAL_APIC
	case FIX_APIC_BASE:	/* maps dummy local APIC */
		pte = pfn_pte(PFN_DOWN(__pa(dummy_mapping)), PAGE_KERNEL);
		break;
#endif

#ifdef CONFIG_X86_IO_APIC
	case FIX_IO_APIC_BASE_0 ... FIX_IO_APIC_BASE_END:
		/*
		 * We just don't map the IO APIC - all access is via
		 * hypercalls.  Keep the address in the pte for reference.
		 */
		pte = pfn_pte(PFN_DOWN(__pa(dummy_mapping)), PAGE_KERNEL);
		break;
#endif

	case FIX_PARAVIRT_BOOTMAP:
		/* This is an MFN, but it isn't an IO mapping from the
		   IO domain */
		pte = mfn_pte(phys, prot);
		break;

	default:
		/* By default, set_fixmap is used for hardware mappings */
		pte = mfn_pte(phys, __pgprot(pgprot_val(prot) | _PAGE_IOMAP));
		break;
	}

	__native_set_fixmap(idx, pte);

#ifdef CONFIG_X86_64
	/* Replicate changes to map the vsyscall page into the user
	   pagetable vsyscall mapping. */
	if (idx >= VSYSCALL_LAST_PAGE && idx <= VSYSCALL_FIRST_PAGE) {
		unsigned long vaddr = __fix_to_virt(idx);
		set_pte_vaddr_pud(level3_user_vsyscall, vaddr, pte);
	}
#endif
}

__init void xen_ident_map_ISA(void)
{
	unsigned long pa;

	/*
	 * If we're dom0, then linear map the ISA machine addresses into
	 * the kernel's address space.
	 */
	if (!xen_initial_domain())
		return;

	xen_raw_printk("Xen: setup ISA identity maps\n");

	for (pa = ISA_START_ADDRESS; pa < ISA_END_ADDRESS; pa += PAGE_SIZE) {
		pte_t pte = mfn_pte(PFN_DOWN(pa), PAGE_KERNEL_IO);

		if (HYPERVISOR_update_va_mapping(PAGE_OFFSET + pa, pte, 0))
			BUG();
	}

	xen_flush_tlb();
}

static __init void xen_post_allocator_init(void)
{
	pv_mmu_ops.set_pte = xen_set_pte;
	pv_mmu_ops.set_pmd = xen_set_pmd;
	pv_mmu_ops.set_pud = xen_set_pud;
#if PAGETABLE_LEVELS == 4
	pv_mmu_ops.set_pgd = xen_set_pgd;
#endif

	/* This will work as long as patching hasn't happened yet
	   (which it hasn't) */
	pv_mmu_ops.alloc_pte = xen_alloc_pte;
	pv_mmu_ops.alloc_pmd = xen_alloc_pmd;
	pv_mmu_ops.release_pte = xen_release_pte;
	pv_mmu_ops.release_pmd = xen_release_pmd;
#if PAGETABLE_LEVELS == 4
	pv_mmu_ops.alloc_pud = xen_alloc_pud;
	pv_mmu_ops.release_pud = xen_release_pud;
#endif

#ifdef CONFIG_X86_64
	SetPagePinned(virt_to_page(level3_user_vsyscall));
#endif
	xen_mark_init_mm_pinned();
}

static void xen_leave_lazy_mmu(void)
{
	preempt_disable();
	xen_mc_flush();
	paravirt_leave_lazy_mmu();
	preempt_enable();
}

static const struct pv_mmu_ops xen_mmu_ops __initdata = {
	.read_cr2 = xen_read_cr2,
	.write_cr2 = xen_write_cr2,

	.read_cr3 = xen_read_cr3,
#ifdef CONFIG_X86_32
	.write_cr3 = xen_write_cr3_init,
#else
	.write_cr3 = xen_write_cr3,
#endif

	.flush_tlb_user = xen_flush_tlb,
	.flush_tlb_kernel = xen_flush_tlb,
	.flush_tlb_single = xen_flush_tlb_single,
	.flush_tlb_others = xen_flush_tlb_others,

	.pte_update = paravirt_nop,
	.pte_update_defer = paravirt_nop,

	.pgd_alloc = xen_pgd_alloc,
	.pgd_free = xen_pgd_free,

	.alloc_pte = xen_alloc_pte_init,
	.release_pte = xen_release_pte_init,
	.alloc_pmd = xen_alloc_pmd_init,
	.release_pmd = xen_release_pmd_init,

	.set_pte = xen_set_pte_init,
	.set_pte_at = xen_set_pte_at,
	.set_pmd = xen_set_pmd_hyper,

	.ptep_modify_prot_start = __ptep_modify_prot_start,
	.ptep_modify_prot_commit = __ptep_modify_prot_commit,

	.pte_val = PV_CALLEE_SAVE(xen_pte_val),
	.pgd_val = PV_CALLEE_SAVE(xen_pgd_val),

	.make_pte = PV_CALLEE_SAVE(xen_make_pte),
	.make_pgd = PV_CALLEE_SAVE(xen_make_pgd),

#ifdef CONFIG_X86_PAE
	.set_pte_atomic = xen_set_pte_atomic,
	.pte_clear = xen_pte_clear,
	.pmd_clear = xen_pmd_clear,
#endif	/* CONFIG_X86_PAE */
	.set_pud = xen_set_pud_hyper,

	.make_pmd = PV_CALLEE_SAVE(xen_make_pmd),
	.pmd_val = PV_CALLEE_SAVE(xen_pmd_val),

#if PAGETABLE_LEVELS == 4
	.pud_val = PV_CALLEE_SAVE(xen_pud_val),
	.make_pud = PV_CALLEE_SAVE(xen_make_pud),
	.set_pgd = xen_set_pgd_hyper,

	.alloc_pud = xen_alloc_pmd_init,
	.release_pud = xen_release_pmd_init,
#endif	/* PAGETABLE_LEVELS == 4 */

	.activate_mm = xen_activate_mm,
	.dup_mmap = xen_dup_mmap,
	.exit_mmap = xen_exit_mmap,

	.lazy_mode = {
		.enter = paravirt_enter_lazy_mmu,
		.leave = xen_leave_lazy_mmu,
	},

	.set_fixmap = xen_set_fixmap,
};

void __init xen_init_mmu_ops(void)
{
	x86_init.paging.pagetable_setup_start = xen_pagetable_setup_start;
	x86_init.paging.pagetable_setup_done = xen_pagetable_setup_done;
	pv_mmu_ops = xen_mmu_ops;

	memset(dummy_mapping, 0xff, PAGE_SIZE);
}

/* Protected by xen_reservation_lock. */
#define MAX_CONTIG_ORDER 9 /* 2MB */
static unsigned long discontig_frames[1<<MAX_CONTIG_ORDER];

#define VOID_PTE (mfn_pte(0, __pgprot(0)))
static void xen_zap_pfn_range(unsigned long vaddr, unsigned int order,
				unsigned long *in_frames,
				unsigned long *out_frames)
{
	int i;
	struct multicall_space mcs;

	xen_mc_batch();
	for (i = 0; i < (1UL<<order); i++, vaddr += PAGE_SIZE) {
		mcs = __xen_mc_entry(0);

		if (in_frames)
			in_frames[i] = virt_to_mfn(vaddr);

		MULTI_update_va_mapping(mcs.mc, vaddr, VOID_PTE, 0);
		set_phys_to_machine(virt_to_pfn(vaddr), INVALID_P2M_ENTRY);

		if (out_frames)
			out_frames[i] = virt_to_pfn(vaddr);
	}
	xen_mc_issue(0);
}

/*
 * Update the pfn-to-mfn mappings for a virtual address range, either to
 * point to an array of mfns, or contiguously from a single starting
 * mfn.
 */
static void xen_remap_exchanged_ptes(unsigned long vaddr, int order,
				     unsigned long *mfns,
				     unsigned long first_mfn)
{
	unsigned i, limit;
	unsigned long mfn;

	xen_mc_batch();

	limit = 1u << order;
	for (i = 0; i < limit; i++, vaddr += PAGE_SIZE) {
		struct multicall_space mcs;
		unsigned flags;

		mcs = __xen_mc_entry(0);
		if (mfns)
			mfn = mfns[i];
		else
			mfn = first_mfn + i;

		if (i < (limit - 1))
			flags = 0;
		else {
			if (order == 0)
				flags = UVMF_INVLPG | UVMF_ALL;
			else
				flags = UVMF_TLB_FLUSH | UVMF_ALL;
		}

		MULTI_update_va_mapping(mcs.mc, vaddr,
				mfn_pte(mfn, PAGE_KERNEL), flags);

		set_phys_to_machine(virt_to_pfn(vaddr), mfn);
	}

	xen_mc_issue(0);
}

/*
 * Perform the hypercall to exchange a region of our pfns to point to
 * memory with the required contiguous alignment.  Takes the pfns as
 * input, and populates mfns as output.
 *
 * Returns a success code indicating whether the hypervisor was able to
 * satisfy the request or not.
 */
static int xen_exchange_memory(unsigned long extents_in, unsigned int order_in,
			       unsigned long *pfns_in,
			       unsigned long extents_out,
			       unsigned int order_out,
			       unsigned long *mfns_out,
			       unsigned int address_bits)
{
	long rc;
	int success;

	struct xen_memory_exchange exchange = {
		.in = {
			.nr_extents   = extents_in,
			.extent_order = order_in,
			.extent_start = pfns_in,
			.domid        = DOMID_SELF
		},
		.out = {
			.nr_extents   = extents_out,
			.extent_order = order_out,
			.extent_start = mfns_out,
			.address_bits = address_bits,
			.domid        = DOMID_SELF
		}
	};

	BUG_ON(extents_in << order_in != extents_out << order_out);

	rc = HYPERVISOR_memory_op(XENMEM_exchange, &exchange);
	success = (exchange.nr_exchanged == extents_in);

	BUG_ON(!success && ((exchange.nr_exchanged != 0) || (rc == 0)));
	BUG_ON(success && (rc != 0));

	return success;
}

int xen_create_contiguous_region(unsigned long vstart, unsigned int order,
				 unsigned int address_bits)
{
	unsigned long *in_frames = discontig_frames, out_frame;
	unsigned long  flags;
	int            success;

	/*
	 * Currently an auto-translated guest will not perform I/O, nor will
	 * it require PAE page directories below 4GB. Therefore any calls to
	 * this function are redundant and can be ignored.
	 */

	if (xen_feature(XENFEAT_auto_translated_physmap))
		return 0;

	if (unlikely(order > MAX_CONTIG_ORDER))
		return -ENOMEM;

	memset((void *) vstart, 0, PAGE_SIZE << order);

	spin_lock_irqsave(&xen_reservation_lock, flags);

	/* 1. Zap current PTEs, remembering MFNs. */
	xen_zap_pfn_range(vstart, order, in_frames, NULL);

	/* 2. Get a new contiguous memory extent. */
	out_frame = virt_to_pfn(vstart);
	success = xen_exchange_memory(1UL << order, 0, in_frames,
				      1, order, &out_frame,
				      address_bits);

	/* 3. Map the new extent in place of old pages. */
	if (success)
		xen_remap_exchanged_ptes(vstart, order, NULL, out_frame);
	else
		xen_remap_exchanged_ptes(vstart, order, in_frames, 0);

	spin_unlock_irqrestore(&xen_reservation_lock, flags);

	return success ? 0 : -ENOMEM;
}
EXPORT_SYMBOL_GPL(xen_create_contiguous_region);

void xen_destroy_contiguous_region(unsigned long vstart, unsigned int order)
{
	unsigned long *out_frames = discontig_frames, in_frame;
	unsigned long  flags;
	int success;

	if (xen_feature(XENFEAT_auto_translated_physmap))
		return;

	if (unlikely(order > MAX_CONTIG_ORDER))
		return;

	memset((void *) vstart, 0, PAGE_SIZE << order);

	spin_lock_irqsave(&xen_reservation_lock, flags);

	/* 1. Find start MFN of contiguous extent. */
	in_frame = virt_to_mfn(vstart);

	/* 2. Zap current PTEs. */
	xen_zap_pfn_range(vstart, order, NULL, out_frames);

	/* 3. Do the exchange for non-contiguous MFNs. */
	success = xen_exchange_memory(1, order, &in_frame, 1UL << order,
					0, out_frames, 0);

	/* 4. Map new pages in place of old pages. */
	if (success)
		xen_remap_exchanged_ptes(vstart, order, out_frames, 0);
	else
		xen_remap_exchanged_ptes(vstart, order, NULL, in_frame);

	spin_unlock_irqrestore(&xen_reservation_lock, flags);
}
EXPORT_SYMBOL_GPL(xen_destroy_contiguous_region);

#ifdef CONFIG_XEN_PVHVM
static void xen_hvm_exit_mmap(struct mm_struct *mm)
{
	struct xen_hvm_pagetable_dying a;
	int rc;

	a.domid = DOMID_SELF;
	a.gpa = __pa(mm->pgd);
	rc = HYPERVISOR_hvm_op(HVMOP_pagetable_dying, &a);
	WARN_ON_ONCE(rc < 0);
}

static int is_pagetable_dying_supported(void)
{
	struct xen_hvm_pagetable_dying a;
	int rc = 0;

	a.domid = DOMID_SELF;
	a.gpa = 0x00;
	rc = HYPERVISOR_hvm_op(HVMOP_pagetable_dying, &a);
	if (rc < 0) {
		printk(KERN_DEBUG "HVMOP_pagetable_dying not supported\n");
		return 0;
	}
	return 1;
}

void __init xen_hvm_init_mmu_ops(void)
{
	if (is_pagetable_dying_supported())
		pv_mmu_ops.exit_mmap = xen_hvm_exit_mmap;
}
#endif

#define REMAP_BATCH_SIZE 16

struct remap_data {
	unsigned long mfn;
	pgprot_t prot;
	struct mmu_update *mmu_update;
};

static int remap_area_mfn_pte_fn(pte_t *ptep, pgtable_t token,
				 unsigned long addr, void *data)
{
	struct remap_data *rmd = data;
	pte_t pte = pte_mkspecial(pfn_pte(rmd->mfn++, rmd->prot));

	rmd->mmu_update->ptr = arbitrary_virt_to_machine(ptep).maddr;
	rmd->mmu_update->val = pte_val_ma(pte);
	rmd->mmu_update++;

	return 0;
}

int xen_remap_domain_mfn_range(struct vm_area_struct *vma,
			       unsigned long addr,
			       unsigned long mfn, int nr,
			       pgprot_t prot, unsigned domid)
{
	struct remap_data rmd;
	struct mmu_update mmu_update[REMAP_BATCH_SIZE];
	int batch;
	unsigned long range;
	int err = 0;

	prot = __pgprot(pgprot_val(prot) | _PAGE_IOMAP);

	BUG_ON(!((vma->vm_flags & (VM_PFNMAP | VM_RESERVED | VM_IO)) ==
				(VM_PFNMAP | VM_RESERVED | VM_IO)));

	rmd.mfn = mfn;
	rmd.prot = prot;

	while (nr) {
		batch = min(REMAP_BATCH_SIZE, nr);
		range = (unsigned long)batch << PAGE_SHIFT;

		rmd.mmu_update = mmu_update;
		err = apply_to_page_range(vma->vm_mm, addr, range,
					  remap_area_mfn_pte_fn, &rmd);
		if (err)
			goto out;

		err = -EFAULT;
		if (HYPERVISOR_mmu_update(mmu_update, batch, NULL, domid) < 0)
			goto out;

		nr -= batch;
		addr += range;
	}

	err = 0;
out:

	flush_tlb_all();

	return err;
}
EXPORT_SYMBOL_GPL(xen_remap_domain_mfn_range);

#ifdef CONFIG_XEN_DEBUG_FS

static struct dentry *d_mmu_debug;

static int __init xen_mmu_debugfs(void)
{
	struct dentry *d_xen = xen_init_debugfs();

	if (d_xen == NULL)
		return -ENOMEM;

	d_mmu_debug = debugfs_create_dir("mmu", d_xen);

	debugfs_create_u8("zero_stats", 0644, d_mmu_debug, &zero_stats);

	debugfs_create_u32("pgd_update", 0444, d_mmu_debug, &mmu_stats.pgd_update);
	debugfs_create_u32("pgd_update_pinned", 0444, d_mmu_debug,
			   &mmu_stats.pgd_update_pinned);
	debugfs_create_u32("pgd_update_batched", 0444, d_mmu_debug,
			   &mmu_stats.pgd_update_pinned);

	debugfs_create_u32("pud_update", 0444, d_mmu_debug, &mmu_stats.pud_update);
	debugfs_create_u32("pud_update_pinned", 0444, d_mmu_debug,
			   &mmu_stats.pud_update_pinned);
	debugfs_create_u32("pud_update_batched", 0444, d_mmu_debug,
			   &mmu_stats.pud_update_pinned);

	debugfs_create_u32("pmd_update", 0444, d_mmu_debug, &mmu_stats.pmd_update);
	debugfs_create_u32("pmd_update_pinned", 0444, d_mmu_debug,
			   &mmu_stats.pmd_update_pinned);
	debugfs_create_u32("pmd_update_batched", 0444, d_mmu_debug,
			   &mmu_stats.pmd_update_pinned);

	debugfs_create_u32("pte_update", 0444, d_mmu_debug, &mmu_stats.pte_update);
//	debugfs_create_u32("pte_update_pinned", 0444, d_mmu_debug,
//			   &mmu_stats.pte_update_pinned);
	debugfs_create_u32("pte_update_batched", 0444, d_mmu_debug,
			   &mmu_stats.pte_update_pinned);

	debugfs_create_u32("mmu_update", 0444, d_mmu_debug, &mmu_stats.mmu_update);
	debugfs_create_u32("mmu_update_extended", 0444, d_mmu_debug,
			   &mmu_stats.mmu_update_extended);
	xen_debugfs_create_u32_array("mmu_update_histo", 0444, d_mmu_debug,
				     mmu_stats.mmu_update_histo, 20);

	debugfs_create_u32("set_pte_at", 0444, d_mmu_debug, &mmu_stats.set_pte_at);
	debugfs_create_u32("set_pte_at_batched", 0444, d_mmu_debug,
			   &mmu_stats.set_pte_at_batched);
	debugfs_create_u32("set_pte_at_current", 0444, d_mmu_debug,
			   &mmu_stats.set_pte_at_current);
	debugfs_create_u32("set_pte_at_kernel", 0444, d_mmu_debug,
			   &mmu_stats.set_pte_at_kernel);

	debugfs_create_u32("prot_commit", 0444, d_mmu_debug, &mmu_stats.prot_commit);
	debugfs_create_u32("prot_commit_batched", 0444, d_mmu_debug,
			   &mmu_stats.prot_commit_batched);

	return 0;
}
fs_initcall(xen_mmu_debugfs);

#endif	/* CONFIG_XEN_DEBUG_FS */<|MERGE_RESOLUTION|>--- conflicted
+++ resolved
@@ -2178,12 +2178,8 @@
 {
 	pmd_t *kernel_pmd;
 
-<<<<<<< HEAD
-	level2_kernel_pgt = extend_brk(sizeof(pmd_t) * PTRS_PER_PMD, PAGE_SIZE);
-=======
 	initial_kernel_pmd =
 		extend_brk(sizeof(pmd_t) * PTRS_PER_PMD, PAGE_SIZE);
->>>>>>> 5b84ba26
 
 	max_pfn_mapped = PFN_DOWN(__pa(xen_start_info->pt_base) +
 				  xen_start_info->nr_pt_frames * PAGE_SIZE +
