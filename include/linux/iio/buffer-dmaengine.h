/* SPDX-License-Identifier: GPL-2.0-or-later */
/*
 * Copyright 2014-2015 Analog Devices Inc.
 *  Author: Lars-Peter Clausen <lars@metafoo.de>
 */

#ifndef __IIO_DMAENGINE_H__
#define __IIO_DMAENGINE_H__

#include <linux/iio/buffer.h>

struct iio_dev;
struct device;

<<<<<<< HEAD
struct iio_buffer *iio_dmaengine_buffer_alloc(struct device *dev,
					      const char *channel);
void iio_dmaengine_buffer_free(struct iio_buffer *buffer);
int devm_iio_dmaengine_buffer_setup(struct device *dev,
				    struct iio_dev *indio_dev,
				    const char *channel);
=======
void iio_dmaengine_buffer_free(struct iio_buffer *buffer);
struct iio_buffer *iio_dmaengine_buffer_setup_ext(struct device *dev,
						  struct iio_dev *indio_dev,
						  const char *channel,
						  enum iio_buffer_direction dir);

#define iio_dmaengine_buffer_setup(dev, indio_dev, channel)	\
	iio_dmaengine_buffer_setup_ext(dev, indio_dev, channel,	\
				       IIO_BUFFER_DIRECTION_IN)

int devm_iio_dmaengine_buffer_setup_ext(struct device *dev,
					struct iio_dev *indio_dev,
					const char *channel,
					enum iio_buffer_direction dir);

#define devm_iio_dmaengine_buffer_setup(dev, indio_dev, channel)	\
	devm_iio_dmaengine_buffer_setup_ext(dev, indio_dev, channel,	\
					    IIO_BUFFER_DIRECTION_IN)
>>>>>>> 0c383648

#endif<|MERGE_RESOLUTION|>--- conflicted
+++ resolved
@@ -12,14 +12,6 @@
 struct iio_dev;
 struct device;
 
-<<<<<<< HEAD
-struct iio_buffer *iio_dmaengine_buffer_alloc(struct device *dev,
-					      const char *channel);
-void iio_dmaengine_buffer_free(struct iio_buffer *buffer);
-int devm_iio_dmaengine_buffer_setup(struct device *dev,
-				    struct iio_dev *indio_dev,
-				    const char *channel);
-=======
 void iio_dmaengine_buffer_free(struct iio_buffer *buffer);
 struct iio_buffer *iio_dmaengine_buffer_setup_ext(struct device *dev,
 						  struct iio_dev *indio_dev,
@@ -38,6 +30,5 @@
 #define devm_iio_dmaengine_buffer_setup(dev, indio_dev, channel)	\
 	devm_iio_dmaengine_buffer_setup_ext(dev, indio_dev, channel,	\
 					    IIO_BUFFER_DIRECTION_IN)
->>>>>>> 0c383648
 
 #endif