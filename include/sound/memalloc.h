/* SPDX-License-Identifier: GPL-2.0-or-later */
/*
 *  Copyright (c) by Jaroslav Kysela <perex@perex.cz>
 *                   Takashi Iwai <tiwai@suse.de>
 * 
 *  Generic memory allocators
 */

#ifndef __SOUND_MEMALLOC_H
#define __SOUND_MEMALLOC_H

#include <linux/dma-direction.h>
#include <asm/page.h>

struct device;
struct vm_area_struct;
<<<<<<< HEAD
=======
struct sg_table;
>>>>>>> df0cc57e

/*
 * buffer device info
 */
struct snd_dma_device {
	int type;			/* SNDRV_DMA_TYPE_XXX */
	enum dma_data_direction dir;	/* DMA direction */
	bool need_sync;			/* explicit sync needed? */
	struct device *dev;		/* generic device */
};

#define snd_dma_continuous_data(x)	((struct device *)(__force unsigned long)(x))


/*
 * buffer types
 */
#define SNDRV_DMA_TYPE_UNKNOWN		0	/* not defined */
#define SNDRV_DMA_TYPE_CONTINUOUS	1	/* continuous no-DMA memory */
#define SNDRV_DMA_TYPE_DEV		2	/* generic device continuous */
#define SNDRV_DMA_TYPE_DEV_WC		5	/* continuous write-combined */
#ifdef CONFIG_SND_DMA_SGBUF
#define SNDRV_DMA_TYPE_DEV_SG		3	/* generic device SG-buffer */
#define SNDRV_DMA_TYPE_DEV_WC_SG	6	/* SG write-combined */
#else
#define SNDRV_DMA_TYPE_DEV_SG	SNDRV_DMA_TYPE_DEV /* no SG-buf support */
#define SNDRV_DMA_TYPE_DEV_WC_SG	SNDRV_DMA_TYPE_DEV_WC
#endif
#ifdef CONFIG_GENERIC_ALLOCATOR
#define SNDRV_DMA_TYPE_DEV_IRAM		4	/* generic device iram-buffer */
#else
#define SNDRV_DMA_TYPE_DEV_IRAM	SNDRV_DMA_TYPE_DEV
#endif
#define SNDRV_DMA_TYPE_VMALLOC		7	/* vmalloc'ed buffer */
#define SNDRV_DMA_TYPE_NONCONTIG	8	/* non-coherent SG buffer */
#define SNDRV_DMA_TYPE_NONCOHERENT	9	/* non-coherent buffer */

/*
 * info for buffer allocation
 */
struct snd_dma_buffer {
	struct snd_dma_device dev;	/* device type */
	unsigned char *area;	/* virtual pointer */
	dma_addr_t addr;	/* physical address */
	size_t bytes;		/* buffer size in bytes */
	void *private_data;	/* private for allocator; don't touch */
};

/*
 * return the pages matching with the given byte size
 */
static inline unsigned int snd_sgbuf_aligned_pages(size_t size)
{
	return (size + PAGE_SIZE - 1) >> PAGE_SHIFT;
}

/* allocate/release a buffer */
<<<<<<< HEAD
int snd_dma_alloc_pages(int type, struct device *dev, size_t size,
			struct snd_dma_buffer *dmab);
=======
int snd_dma_alloc_dir_pages(int type, struct device *dev,
			    enum dma_data_direction dir, size_t size,
			    struct snd_dma_buffer *dmab);

static inline int snd_dma_alloc_pages(int type, struct device *dev,
				      size_t size, struct snd_dma_buffer *dmab)
{
	return snd_dma_alloc_dir_pages(type, dev, DMA_BIDIRECTIONAL, size, dmab);
}

>>>>>>> df0cc57e
int snd_dma_alloc_pages_fallback(int type, struct device *dev, size_t size,
                                 struct snd_dma_buffer *dmab);
void snd_dma_free_pages(struct snd_dma_buffer *dmab);
int snd_dma_buffer_mmap(struct snd_dma_buffer *dmab,
			struct vm_area_struct *area);

<<<<<<< HEAD
=======
enum snd_dma_sync_mode { SNDRV_DMA_SYNC_CPU, SNDRV_DMA_SYNC_DEVICE };
#ifdef CONFIG_HAS_DMA
void snd_dma_buffer_sync(struct snd_dma_buffer *dmab,
			 enum snd_dma_sync_mode mode);
#else
static inline void snd_dma_buffer_sync(struct snd_dma_buffer *dmab,
				       enum snd_dma_sync_mode mode) {}
#endif

>>>>>>> df0cc57e
dma_addr_t snd_sgbuf_get_addr(struct snd_dma_buffer *dmab, size_t offset);
struct page *snd_sgbuf_get_page(struct snd_dma_buffer *dmab, size_t offset);
unsigned int snd_sgbuf_get_chunk_size(struct snd_dma_buffer *dmab,
				      unsigned int ofs, unsigned int size);

/* device-managed memory allocator */
<<<<<<< HEAD
struct snd_dma_buffer *snd_devm_alloc_pages(struct device *dev, int type,
					    size_t size);
=======
struct snd_dma_buffer *snd_devm_alloc_dir_pages(struct device *dev, int type,
						enum dma_data_direction dir,
						size_t size);

static inline struct snd_dma_buffer *
snd_devm_alloc_pages(struct device *dev, int type, size_t size)
{
	return snd_devm_alloc_dir_pages(dev, type, DMA_BIDIRECTIONAL, size);
}

static inline struct sg_table *
snd_dma_noncontig_sg_table(struct snd_dma_buffer *dmab)
{
	return dmab->private_data;
}
>>>>>>> df0cc57e

#endif /* __SOUND_MEMALLOC_H */
<|MERGE_RESOLUTION|>--- conflicted
+++ resolved
@@ -14,10 +14,7 @@
 
 struct device;
 struct vm_area_struct;
-<<<<<<< HEAD
-=======
 struct sg_table;
->>>>>>> df0cc57e
 
 /*
  * buffer device info
@@ -75,10 +72,6 @@
 }
 
 /* allocate/release a buffer */
-<<<<<<< HEAD
-int snd_dma_alloc_pages(int type, struct device *dev, size_t size,
-			struct snd_dma_buffer *dmab);
-=======
 int snd_dma_alloc_dir_pages(int type, struct device *dev,
 			    enum dma_data_direction dir, size_t size,
 			    struct snd_dma_buffer *dmab);
@@ -89,15 +82,12 @@
 	return snd_dma_alloc_dir_pages(type, dev, DMA_BIDIRECTIONAL, size, dmab);
 }
 
->>>>>>> df0cc57e
 int snd_dma_alloc_pages_fallback(int type, struct device *dev, size_t size,
                                  struct snd_dma_buffer *dmab);
 void snd_dma_free_pages(struct snd_dma_buffer *dmab);
 int snd_dma_buffer_mmap(struct snd_dma_buffer *dmab,
 			struct vm_area_struct *area);
 
-<<<<<<< HEAD
-=======
 enum snd_dma_sync_mode { SNDRV_DMA_SYNC_CPU, SNDRV_DMA_SYNC_DEVICE };
 #ifdef CONFIG_HAS_DMA
 void snd_dma_buffer_sync(struct snd_dma_buffer *dmab,
@@ -107,17 +97,12 @@
 				       enum snd_dma_sync_mode mode) {}
 #endif
 
->>>>>>> df0cc57e
 dma_addr_t snd_sgbuf_get_addr(struct snd_dma_buffer *dmab, size_t offset);
 struct page *snd_sgbuf_get_page(struct snd_dma_buffer *dmab, size_t offset);
 unsigned int snd_sgbuf_get_chunk_size(struct snd_dma_buffer *dmab,
 				      unsigned int ofs, unsigned int size);
 
 /* device-managed memory allocator */
-<<<<<<< HEAD
-struct snd_dma_buffer *snd_devm_alloc_pages(struct device *dev, int type,
-					    size_t size);
-=======
 struct snd_dma_buffer *snd_devm_alloc_dir_pages(struct device *dev, int type,
 						enum dma_data_direction dir,
 						size_t size);
@@ -133,6 +118,5 @@
 {
 	return dmab->private_data;
 }
->>>>>>> df0cc57e
 
 #endif /* __SOUND_MEMALLOC_H */
