--- conflicted
+++ resolved
@@ -64,11 +64,7 @@
 
 static int			system_wide			=  0;
 static int			verbose				=  0;
-<<<<<<< HEAD
-static int			nr_cpus				=  0;
-=======
 static unsigned int		nr_cpus				=  0;
->>>>>>> 9799218a
 static int			run_idx				=  0;
 
 static int			run_count			=  1;
@@ -100,13 +96,10 @@
 static u64			runtime_cycles_avg;
 static u64			runtime_cycles_noise;
 
-<<<<<<< HEAD
-=======
 #define MATCH_EVENT(t, c, counter)			\
 	(attrs[counter].type == PERF_TYPE_##t &&	\
 	 attrs[counter].config == PERF_COUNT_##c)
 
->>>>>>> 9799218a
 #define ERR_PERF_OPEN \
 "Error: counter %d, sys_perf_counter_open() syscall returned with %d (%s)\n"
 
@@ -119,12 +112,8 @@
 				    PERF_FORMAT_TOTAL_TIME_RUNNING;
 
 	if (system_wide) {
-<<<<<<< HEAD
-		int cpu;
-=======
 		unsigned int cpu;
 
->>>>>>> 9799218a
 		for (cpu = 0; cpu < nr_cpus; cpu++) {
 			fd[cpu][counter] = sys_perf_counter_open(attr, -1, cpu, -1, 0);
 			if (fd[cpu][counter] < 0 && verbose)
@@ -250,12 +239,8 @@
 		/*
 		 * Wait until the parent tells us to go.
 		 */
-<<<<<<< HEAD
-		read(go_pipe[0], &buf, 1);
-=======
 		if (read(go_pipe[0], &buf, 1) == -1)
 			perror("unable to read pipe");
->>>>>>> 9799218a
 
 		execvp(argv[0], (char **)argv);
 
@@ -268,12 +253,8 @@
 	 */
 	close(child_ready_pipe[1]);
 	close(go_pipe[0]);
-<<<<<<< HEAD
-	read(child_ready_pipe[0], &buf, 1);
-=======
 	if (read(child_ready_pipe[0], &buf, 1) == -1)
 		perror("unable to read pipe");
->>>>>>> 9799218a
 	close(child_ready_pipe[0]);
 
 	for (counter = 0; counter < nr_counters; counter++)
@@ -309,12 +290,6 @@
 	double msecs = (double)count[0] / 1000000;
 
 	fprintf(stderr, " %14.6f  %-24s", msecs, event_name(counter));
-<<<<<<< HEAD
-
-	if (attrs[counter].type == PERF_TYPE_SOFTWARE &&
-		attrs[counter].config == PERF_COUNT_SW_TASK_CLOCK) {
-=======
->>>>>>> 9799218a
 
 	if (MATCH_EVENT(SOFTWARE, SW_TASK_CLOCK, counter)) {
 		if (walltime_nsecs_avg)
@@ -412,11 +387,7 @@
 				event_res_avg[j]+1, event_res[i][j]+1);
 			update_avg("counter/2", j,
 				event_res_avg[j]+2, event_res[i][j]+2);
-<<<<<<< HEAD
-			if (event_scaled[i][j] != -1)
-=======
 			if (event_scaled[i][j] != (u64)-1)
->>>>>>> 9799218a
 				update_avg("scaled", j,
 					event_scaled_avg + j, event_scaled[i]+j);
 			else
@@ -540,12 +511,8 @@
 {
 	int status;
 
-<<<<<<< HEAD
-	argc = parse_options(argc, argv, options, stat_usage, 0);
-=======
 	argc = parse_options(argc, argv, options, stat_usage,
 		PARSE_OPT_STOP_AT_NON_OPTION);
->>>>>>> 9799218a
 	if (!argc)
 		usage_with_options(stat_usage, options);
 	if (run_count <= 0 || run_count > MAX_RUN)
