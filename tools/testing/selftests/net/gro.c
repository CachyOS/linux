// SPDX-License-Identifier: GPL-2.0
/*
 * This testsuite provides conformance testing for GRO coalescing.
 *
 * Test cases:
 * 1.data
 *  Data packets of the same size and same header setup with correct
 *  sequence numbers coalesce. The one exception being the last data
 *  packet coalesced: it can be smaller than the rest and coalesced
 *  as long as it is in the same flow.
 * 2.ack
 *  Pure ACK does not coalesce.
 * 3.flags
 *  Specific test cases: no packets with PSH, SYN, URG, RST set will
 *  be coalesced.
 * 4.tcp
 *  Packets with incorrect checksum, non-consecutive seqno and
 *  different TCP header options shouldn't coalesce. Nit: given that
 *  some extension headers have paddings, such as timestamp, headers
 *  that are padding differently would not be coalesced.
 * 5.ip:
 *  Packets with different (ECN, TTL, TOS) header, ip options or
 *  ip fragments (ipv6) shouldn't coalesce.
 * 6.large:
 *  Packets larger than GRO_MAX_SIZE packets shouldn't coalesce.
 *
 * MSS is defined as 4096 - header because if it is too small
 * (i.e. 1500 MTU - header), it will result in many packets,
 * increasing the "large" test case's flakiness. This is because
 * due to time sensitivity in the coalescing window, the receiver
 * may not coalesce all of the packets.
 *
 * Note the timing issue applies to all of the test cases, so some
 * flakiness is to be expected.
 *
 */

#define _GNU_SOURCE

#include <arpa/inet.h>
#include <errno.h>
#include <error.h>
#include <getopt.h>
#include <linux/filter.h>
#include <linux/if_packet.h>
#include <linux/ipv6.h>
#include <net/ethernet.h>
#include <net/if.h>
#include <netinet/in.h>
#include <netinet/ip.h>
#include <netinet/ip6.h>
#include <netinet/tcp.h>
#include <stdbool.h>
#include <stddef.h>
#include <stdio.h>
#include <stdarg.h>
#include <string.h>
#include <unistd.h>

#include "../kselftest.h"

#define DPORT 8000
#define SPORT 1500
#define PAYLOAD_LEN 100
#define NUM_PACKETS 4
#define START_SEQ 100
#define START_ACK 100
#define ETH_P_NONE 0
#define TOTAL_HDR_LEN (ETH_HLEN + sizeof(struct ipv6hdr) + sizeof(struct tcphdr))
#define MSS (4096 - sizeof(struct tcphdr) - sizeof(struct ipv6hdr))
#define MAX_PAYLOAD (IP_MAXPACKET - sizeof(struct tcphdr) - sizeof(struct ipv6hdr))
#define NUM_LARGE_PKT (MAX_PAYLOAD / MSS)
#define MAX_HDR_LEN (ETH_HLEN + sizeof(struct ipv6hdr) + sizeof(struct tcphdr))
#define MIN_EXTHDR_SIZE 8
#define EXT_PAYLOAD_1 "\x00\x00\x00\x00\x00\x00"
#define EXT_PAYLOAD_2 "\x11\x11\x11\x11\x11\x11"

#define ipv6_optlen(p)  (((p)->hdrlen+1) << 3) /* calculate IPv6 extension header len */
#define BUILD_BUG_ON(condition) ((void)sizeof(char[1 - 2*!!(condition)]))

static const char *addr6_src = "fdaa::2";
static const char *addr6_dst = "fdaa::1";
static const char *addr4_src = "192.168.1.200";
static const char *addr4_dst = "192.168.1.100";
static int proto = -1;
static uint8_t src_mac[ETH_ALEN], dst_mac[ETH_ALEN];
static char *testname = "data";
static char *ifname = "eth0";
static char *smac = "aa:00:00:00:00:02";
static char *dmac = "aa:00:00:00:00:01";
static bool verbose;
static bool tx_socket = true;
static int tcp_offset = -1;
static int total_hdr_len = -1;
static int ethhdr_proto = -1;
static const int num_flush_id_cases = 6;

static void vlog(const char *fmt, ...)
{
	va_list args;

	if (verbose) {
		va_start(args, fmt);
		vfprintf(stderr, fmt, args);
		va_end(args);
	}
}

static void setup_sock_filter(int fd)
{
	const int dport_off = tcp_offset + offsetof(struct tcphdr, dest);
	const int ethproto_off = offsetof(struct ethhdr, h_proto);
	int optlen = 0;
	int ipproto_off, opt_ipproto_off;
	int next_off;

	if (proto == PF_INET)
		next_off = offsetof(struct iphdr, protocol);
	else
		next_off = offsetof(struct ipv6hdr, nexthdr);
	ipproto_off = ETH_HLEN + next_off;

	/* Overridden later if exthdrs are used: */
	opt_ipproto_off = ipproto_off;

	if (strcmp(testname, "ip") == 0) {
		if (proto == PF_INET)
			optlen = sizeof(struct ip_timestamp);
		else {
			BUILD_BUG_ON(sizeof(struct ip6_hbh) > MIN_EXTHDR_SIZE);
			BUILD_BUG_ON(sizeof(struct ip6_dest) > MIN_EXTHDR_SIZE);
			BUILD_BUG_ON(sizeof(struct ip6_frag) > MIN_EXTHDR_SIZE);

			/* same size for HBH and Fragment extension header types */
			optlen = MIN_EXTHDR_SIZE;
			opt_ipproto_off = ETH_HLEN + sizeof(struct ipv6hdr)
				+ offsetof(struct ip6_ext, ip6e_nxt);
		}
	}

	/* this filter validates the following:
	 *	- packet is IPv4/IPv6 according to the running test.
	 *	- packet is TCP. Also handles the case of one extension header and then TCP.
	 *	- checks the packet tcp dport equals to DPORT. Also handles the case of one
	 *	  extension header and then TCP.
	 */
	struct sock_filter filter[] = {
			BPF_STMT(BPF_LD  + BPF_H   + BPF_ABS, ethproto_off),
			BPF_JUMP(BPF_JMP + BPF_JEQ + BPF_K, ntohs(ethhdr_proto), 0, 9),
			BPF_STMT(BPF_LD  + BPF_B   + BPF_ABS, ipproto_off),
			BPF_JUMP(BPF_JMP + BPF_JEQ + BPF_K, IPPROTO_TCP, 2, 0),
			BPF_STMT(BPF_LD  + BPF_B   + BPF_ABS, opt_ipproto_off),
			BPF_JUMP(BPF_JMP + BPF_JEQ + BPF_K, IPPROTO_TCP, 0, 5),
			BPF_STMT(BPF_LD  + BPF_H   + BPF_ABS, dport_off),
			BPF_JUMP(BPF_JMP + BPF_JEQ + BPF_K, DPORT, 2, 0),
			BPF_STMT(BPF_LD  + BPF_H   + BPF_ABS, dport_off + optlen),
			BPF_JUMP(BPF_JMP + BPF_JEQ + BPF_K, DPORT, 0, 1),
			BPF_STMT(BPF_RET + BPF_K, 0xFFFFFFFF),
			BPF_STMT(BPF_RET + BPF_K, 0),
	};

	struct sock_fprog bpf = {
		.len = ARRAY_SIZE(filter),
		.filter = filter,
	};

	if (setsockopt(fd, SOL_SOCKET, SO_ATTACH_FILTER, &bpf, sizeof(bpf)) < 0)
		error(1, errno, "error setting filter");
}

static uint32_t checksum_nofold(void *data, size_t len, uint32_t sum)
{
	uint16_t *words = data;
	int i;

	for (i = 0; i < len / 2; i++)
		sum += words[i];
	if (len & 1)
		sum += ((char *)data)[len - 1];
	return sum;
}

static uint16_t checksum_fold(void *data, size_t len, uint32_t sum)
{
	sum = checksum_nofold(data, len, sum);
	while (sum > 0xFFFF)
		sum = (sum & 0xFFFF) + (sum >> 16);
	return ~sum;
}

static uint16_t tcp_checksum(void *buf, int payload_len)
{
	struct pseudo_header6 {
		struct in6_addr saddr;
		struct in6_addr daddr;
		uint16_t protocol;
		uint16_t payload_len;
	} ph6;
	struct pseudo_header4 {
		struct in_addr saddr;
		struct in_addr daddr;
		uint16_t protocol;
		uint16_t payload_len;
	} ph4;
	uint32_t sum = 0;

	if (proto == PF_INET6) {
		if (inet_pton(AF_INET6, addr6_src, &ph6.saddr) != 1)
			error(1, errno, "inet_pton6 source ip pseudo");
		if (inet_pton(AF_INET6, addr6_dst, &ph6.daddr) != 1)
			error(1, errno, "inet_pton6 dest ip pseudo");
		ph6.protocol = htons(IPPROTO_TCP);
		ph6.payload_len = htons(sizeof(struct tcphdr) + payload_len);

		sum = checksum_nofold(&ph6, sizeof(ph6), 0);
	} else if (proto == PF_INET) {
		if (inet_pton(AF_INET, addr4_src, &ph4.saddr) != 1)
			error(1, errno, "inet_pton source ip pseudo");
		if (inet_pton(AF_INET, addr4_dst, &ph4.daddr) != 1)
			error(1, errno, "inet_pton dest ip pseudo");
		ph4.protocol = htons(IPPROTO_TCP);
		ph4.payload_len = htons(sizeof(struct tcphdr) + payload_len);

		sum = checksum_nofold(&ph4, sizeof(ph4), 0);
	}

	return checksum_fold(buf, sizeof(struct tcphdr) + payload_len, sum);
}

static void read_MAC(uint8_t *mac_addr, char *mac)
{
	if (sscanf(mac, "%hhx:%hhx:%hhx:%hhx:%hhx:%hhx",
		   &mac_addr[0], &mac_addr[1], &mac_addr[2],
		   &mac_addr[3], &mac_addr[4], &mac_addr[5]) != 6)
		error(1, 0, "sscanf");
}

static void fill_datalinklayer(void *buf)
{
	struct ethhdr *eth = buf;

	memcpy(eth->h_dest, dst_mac, ETH_ALEN);
	memcpy(eth->h_source, src_mac, ETH_ALEN);
	eth->h_proto = ethhdr_proto;
}

static void fill_networklayer(void *buf, int payload_len)
{
	struct ipv6hdr *ip6h = buf;
	struct iphdr *iph = buf;

	if (proto == PF_INET6) {
		memset(ip6h, 0, sizeof(*ip6h));

		ip6h->version = 6;
		ip6h->payload_len = htons(sizeof(struct tcphdr) + payload_len);
		ip6h->nexthdr = IPPROTO_TCP;
		ip6h->hop_limit = 8;
		if (inet_pton(AF_INET6, addr6_src, &ip6h->saddr) != 1)
			error(1, errno, "inet_pton source ip6");
		if (inet_pton(AF_INET6, addr6_dst, &ip6h->daddr) != 1)
			error(1, errno, "inet_pton dest ip6");
	} else if (proto == PF_INET) {
		memset(iph, 0, sizeof(*iph));

		iph->version = 4;
		iph->ihl = 5;
		iph->ttl = 8;
		iph->protocol	= IPPROTO_TCP;
		iph->tot_len = htons(sizeof(struct tcphdr) +
				payload_len + sizeof(struct iphdr));
		iph->frag_off = htons(0x4000); /* DF = 1, MF = 0 */
		if (inet_pton(AF_INET, addr4_src, &iph->saddr) != 1)
			error(1, errno, "inet_pton source ip");
		if (inet_pton(AF_INET, addr4_dst, &iph->daddr) != 1)
			error(1, errno, "inet_pton dest ip");
		iph->check = checksum_fold(buf, sizeof(struct iphdr), 0);
	}
}

static void fill_transportlayer(void *buf, int seq_offset, int ack_offset,
				int payload_len, int fin)
{
	struct tcphdr *tcph = buf;

	memset(tcph, 0, sizeof(*tcph));

	tcph->source = htons(SPORT);
	tcph->dest = htons(DPORT);
	tcph->seq = ntohl(START_SEQ + seq_offset);
	tcph->ack_seq = ntohl(START_ACK + ack_offset);
	tcph->ack = 1;
	tcph->fin = fin;
	tcph->doff = 5;
	tcph->window = htons(TCP_MAXWIN);
	tcph->urg_ptr = 0;
	tcph->check = tcp_checksum(tcph, payload_len);
}

static void write_packet(int fd, char *buf, int len, struct sockaddr_ll *daddr)
{
	int ret = -1;

	ret = sendto(fd, buf, len, 0, (struct sockaddr *)daddr, sizeof(*daddr));
	if (ret == -1)
		error(1, errno, "sendto failure");
	if (ret != len)
		error(1, errno, "sendto wrong length");
}

static void create_packet(void *buf, int seq_offset, int ack_offset,
			  int payload_len, int fin)
{
	memset(buf, 0, total_hdr_len);
	memset(buf + total_hdr_len, 'a', payload_len);
	fill_transportlayer(buf + tcp_offset, seq_offset, ack_offset,
			    payload_len, fin);
	fill_networklayer(buf + ETH_HLEN, payload_len);
	fill_datalinklayer(buf);
}

/* send one extra flag, not first and not last pkt */
static void send_flags(int fd, struct sockaddr_ll *daddr, int psh, int syn,
		       int rst, int urg)
{
	static char flag_buf[MAX_HDR_LEN + PAYLOAD_LEN];
	static char buf[MAX_HDR_LEN + PAYLOAD_LEN];
	int payload_len, pkt_size, flag, i;
	struct tcphdr *tcph;

	payload_len = PAYLOAD_LEN * psh;
	pkt_size = total_hdr_len + payload_len;
	flag = NUM_PACKETS / 2;

	create_packet(flag_buf, flag * payload_len, 0, payload_len, 0);

	tcph = (struct tcphdr *)(flag_buf + tcp_offset);
	tcph->psh = psh;
	tcph->syn = syn;
	tcph->rst = rst;
	tcph->urg = urg;
	tcph->check = 0;
	tcph->check = tcp_checksum(tcph, payload_len);

	for (i = 0; i < NUM_PACKETS + 1; i++) {
		if (i == flag) {
			write_packet(fd, flag_buf, pkt_size, daddr);
			continue;
		}
		create_packet(buf, i * PAYLOAD_LEN, 0, PAYLOAD_LEN, 0);
		write_packet(fd, buf, total_hdr_len + PAYLOAD_LEN, daddr);
	}
}

/* Test for data of same length, smaller than previous
 * and of different lengths
 */
static void send_data_pkts(int fd, struct sockaddr_ll *daddr,
			   int payload_len1, int payload_len2)
{
	static char buf[ETH_HLEN + IP_MAXPACKET];

	create_packet(buf, 0, 0, payload_len1, 0);
	write_packet(fd, buf, total_hdr_len + payload_len1, daddr);
	create_packet(buf, payload_len1, 0, payload_len2, 0);
	write_packet(fd, buf, total_hdr_len + payload_len2, daddr);
}

/* If incoming segments make tracked segment length exceed
 * legal IP datagram length, do not coalesce
 */
static void send_large(int fd, struct sockaddr_ll *daddr, int remainder)
{
	static char pkts[NUM_LARGE_PKT][TOTAL_HDR_LEN + MSS];
	static char last[TOTAL_HDR_LEN + MSS];
	static char new_seg[TOTAL_HDR_LEN + MSS];
	int i;

	for (i = 0; i < NUM_LARGE_PKT; i++)
		create_packet(pkts[i], i * MSS, 0, MSS, 0);
	create_packet(last, NUM_LARGE_PKT * MSS, 0, remainder, 0);
	create_packet(new_seg, (NUM_LARGE_PKT + 1) * MSS, 0, remainder, 0);

	for (i = 0; i < NUM_LARGE_PKT; i++)
		write_packet(fd, pkts[i], total_hdr_len + MSS, daddr);
	write_packet(fd, last, total_hdr_len + remainder, daddr);
	write_packet(fd, new_seg, total_hdr_len + remainder, daddr);
}

/* Pure acks and dup acks don't coalesce */
static void send_ack(int fd, struct sockaddr_ll *daddr)
{
	static char buf[MAX_HDR_LEN];

	create_packet(buf, 0, 0, 0, 0);
	write_packet(fd, buf, total_hdr_len, daddr);
	write_packet(fd, buf, total_hdr_len, daddr);
	create_packet(buf, 0, 1, 0, 0);
	write_packet(fd, buf, total_hdr_len, daddr);
}

static void recompute_packet(char *buf, char *no_ext, int extlen)
{
	struct tcphdr *tcphdr = (struct tcphdr *)(buf + tcp_offset);
	struct ipv6hdr *ip6h = (struct ipv6hdr *)(buf + ETH_HLEN);
	struct iphdr *iph = (struct iphdr *)(buf + ETH_HLEN);

	memmove(buf, no_ext, total_hdr_len);
	memmove(buf + total_hdr_len + extlen,
		no_ext + total_hdr_len, PAYLOAD_LEN);

	tcphdr->doff = tcphdr->doff + (extlen / 4);
	tcphdr->check = 0;
	tcphdr->check = tcp_checksum(tcphdr, PAYLOAD_LEN + extlen);
	if (proto == PF_INET) {
		iph->tot_len = htons(ntohs(iph->tot_len) + extlen);
		iph->check = 0;
		iph->check = checksum_fold(iph, sizeof(struct iphdr), 0);
	} else {
		ip6h->payload_len = htons(ntohs(ip6h->payload_len) + extlen);
	}
}

static void tcp_write_options(char *buf, int kind, int ts)
{
	struct tcp_option_ts {
		uint8_t kind;
		uint8_t len;
		uint32_t tsval;
		uint32_t tsecr;
	} *opt_ts = (void *)buf;
	struct tcp_option_window {
		uint8_t kind;
		uint8_t len;
		uint8_t shift;
	} *opt_window = (void *)buf;

	switch (kind) {
	case TCPOPT_NOP:
		buf[0] = TCPOPT_NOP;
		break;
	case TCPOPT_WINDOW:
		memset(opt_window, 0, sizeof(struct tcp_option_window));
		opt_window->kind = TCPOPT_WINDOW;
		opt_window->len = TCPOLEN_WINDOW;
		opt_window->shift = 0;
		break;
	case TCPOPT_TIMESTAMP:
		memset(opt_ts, 0, sizeof(struct tcp_option_ts));
		opt_ts->kind = TCPOPT_TIMESTAMP;
		opt_ts->len = TCPOLEN_TIMESTAMP;
		opt_ts->tsval = ts;
		opt_ts->tsecr = 0;
		break;
	default:
		error(1, 0, "unimplemented TCP option");
		break;
	}
}

/* TCP with options is always a permutation of {TS, NOP, NOP}.
 * Implement different orders to verify coalescing stops.
 */
static void add_standard_tcp_options(char *buf, char *no_ext, int ts, int order)
{
	switch (order) {
	case 0:
		tcp_write_options(buf + total_hdr_len, TCPOPT_NOP, 0);
		tcp_write_options(buf + total_hdr_len + 1, TCPOPT_NOP, 0);
		tcp_write_options(buf + total_hdr_len + 2 /* two NOP opts */,
				  TCPOPT_TIMESTAMP, ts);
		break;
	case 1:
		tcp_write_options(buf + total_hdr_len, TCPOPT_NOP, 0);
		tcp_write_options(buf + total_hdr_len + 1,
				  TCPOPT_TIMESTAMP, ts);
		tcp_write_options(buf + total_hdr_len + 1 + TCPOLEN_TIMESTAMP,
				  TCPOPT_NOP, 0);
		break;
	case 2:
		tcp_write_options(buf + total_hdr_len, TCPOPT_TIMESTAMP, ts);
		tcp_write_options(buf + total_hdr_len + TCPOLEN_TIMESTAMP + 1,
				  TCPOPT_NOP, 0);
		tcp_write_options(buf + total_hdr_len + TCPOLEN_TIMESTAMP + 2,
				  TCPOPT_NOP, 0);
		break;
	default:
		error(1, 0, "unknown order");
		break;
	}
	recompute_packet(buf, no_ext, TCPOLEN_TSTAMP_APPA);
}

/* Packets with invalid checksum don't coalesce. */
static void send_changed_checksum(int fd, struct sockaddr_ll *daddr)
{
	static char buf[MAX_HDR_LEN + PAYLOAD_LEN];
	struct tcphdr *tcph = (struct tcphdr *)(buf + tcp_offset);
	int pkt_size = total_hdr_len + PAYLOAD_LEN;

	create_packet(buf, 0, 0, PAYLOAD_LEN, 0);
	write_packet(fd, buf, pkt_size, daddr);

	create_packet(buf, PAYLOAD_LEN, 0, PAYLOAD_LEN, 0);
	tcph->check = tcph->check - 1;
	write_packet(fd, buf, pkt_size, daddr);
}

 /* Packets with non-consecutive sequence number don't coalesce.*/
static void send_changed_seq(int fd, struct sockaddr_ll *daddr)
{
	static char buf[MAX_HDR_LEN + PAYLOAD_LEN];
	struct tcphdr *tcph = (struct tcphdr *)(buf + tcp_offset);
	int pkt_size = total_hdr_len + PAYLOAD_LEN;

	create_packet(buf, 0, 0, PAYLOAD_LEN, 0);
	write_packet(fd, buf, pkt_size, daddr);

	create_packet(buf, PAYLOAD_LEN, 0, PAYLOAD_LEN, 0);
	tcph->seq = ntohl(htonl(tcph->seq) + 1);
	tcph->check = 0;
	tcph->check = tcp_checksum(tcph, PAYLOAD_LEN);
	write_packet(fd, buf, pkt_size, daddr);
}

 /* Packet with different timestamp option or different timestamps
  * don't coalesce.
  */
static void send_changed_ts(int fd, struct sockaddr_ll *daddr)
{
	static char buf[MAX_HDR_LEN + PAYLOAD_LEN];
	static char extpkt[sizeof(buf) + TCPOLEN_TSTAMP_APPA];
	int pkt_size = total_hdr_len + PAYLOAD_LEN + TCPOLEN_TSTAMP_APPA;

	create_packet(buf, 0, 0, PAYLOAD_LEN, 0);
	add_standard_tcp_options(extpkt, buf, 0, 0);
	write_packet(fd, extpkt, pkt_size, daddr);

	create_packet(buf, PAYLOAD_LEN, 0, PAYLOAD_LEN, 0);
	add_standard_tcp_options(extpkt, buf, 0, 0);
	write_packet(fd, extpkt, pkt_size, daddr);

	create_packet(buf, PAYLOAD_LEN * 2, 0, PAYLOAD_LEN, 0);
	add_standard_tcp_options(extpkt, buf, 100, 0);
	write_packet(fd, extpkt, pkt_size, daddr);

	create_packet(buf, PAYLOAD_LEN * 3, 0, PAYLOAD_LEN, 0);
	add_standard_tcp_options(extpkt, buf, 100, 1);
	write_packet(fd, extpkt, pkt_size, daddr);

	create_packet(buf, PAYLOAD_LEN * 4, 0, PAYLOAD_LEN, 0);
	add_standard_tcp_options(extpkt, buf, 100, 2);
	write_packet(fd, extpkt, pkt_size, daddr);
}

/* Packet with different tcp options don't coalesce. */
static void send_diff_opt(int fd, struct sockaddr_ll *daddr)
{
	static char buf[MAX_HDR_LEN + PAYLOAD_LEN];
	static char extpkt1[sizeof(buf) + TCPOLEN_TSTAMP_APPA];
	static char extpkt2[sizeof(buf) + TCPOLEN_MAXSEG];
	int extpkt1_size = total_hdr_len + PAYLOAD_LEN + TCPOLEN_TSTAMP_APPA;
	int extpkt2_size = total_hdr_len + PAYLOAD_LEN + TCPOLEN_MAXSEG;

	create_packet(buf, 0, 0, PAYLOAD_LEN, 0);
	add_standard_tcp_options(extpkt1, buf, 0, 0);
	write_packet(fd, extpkt1, extpkt1_size, daddr);

	create_packet(buf, PAYLOAD_LEN, 0, PAYLOAD_LEN, 0);
	add_standard_tcp_options(extpkt1, buf, 0, 0);
	write_packet(fd, extpkt1, extpkt1_size, daddr);

	create_packet(buf, PAYLOAD_LEN * 2, 0, PAYLOAD_LEN, 0);
	tcp_write_options(extpkt2 + MAX_HDR_LEN, TCPOPT_NOP, 0);
	tcp_write_options(extpkt2 + MAX_HDR_LEN + 1, TCPOPT_WINDOW, 0);
	recompute_packet(extpkt2, buf, TCPOLEN_WINDOW + 1);
	write_packet(fd, extpkt2, extpkt2_size, daddr);
}

static void add_ipv4_ts_option(void *buf, void *optpkt)
{
	struct ip_timestamp *ts = (struct ip_timestamp *)(optpkt + tcp_offset);
	int optlen = sizeof(struct ip_timestamp);
	struct iphdr *iph;

	if (optlen % 4)
		error(1, 0, "ipv4 timestamp length is not a multiple of 4B");

	ts->ipt_code = IPOPT_TS;
	ts->ipt_len = optlen;
	ts->ipt_ptr = 5;
	ts->ipt_flg = IPOPT_TS_TSONLY;

	memcpy(optpkt, buf, tcp_offset);
	memcpy(optpkt + tcp_offset + optlen, buf + tcp_offset,
	       sizeof(struct tcphdr) + PAYLOAD_LEN);

	iph = (struct iphdr *)(optpkt + ETH_HLEN);
	iph->ihl = 5 + (optlen / 4);
	iph->tot_len = htons(ntohs(iph->tot_len) + optlen);
	iph->check = 0;
	iph->check = checksum_fold(iph, sizeof(struct iphdr) + optlen, 0);
}

static void add_ipv6_exthdr(void *buf, void *optpkt, __u8 exthdr_type, char *ext_payload)
{
	struct ipv6_opt_hdr *exthdr = (struct ipv6_opt_hdr *)(optpkt + tcp_offset);
	struct ipv6hdr *iph = (struct ipv6hdr *)(optpkt + ETH_HLEN);
	char *exthdr_payload_start = (char *)(exthdr + 1);

	exthdr->hdrlen = 0;
	exthdr->nexthdr = IPPROTO_TCP;

	memcpy(exthdr_payload_start, ext_payload, MIN_EXTHDR_SIZE - sizeof(*exthdr));

	memcpy(optpkt, buf, tcp_offset);
	memcpy(optpkt + tcp_offset + MIN_EXTHDR_SIZE, buf + tcp_offset,
		sizeof(struct tcphdr) + PAYLOAD_LEN);

	iph->nexthdr = exthdr_type;
	iph->payload_len = htons(ntohs(iph->payload_len) + MIN_EXTHDR_SIZE);
}

<<<<<<< HEAD
=======
static void fix_ip4_checksum(struct iphdr *iph)
{
	iph->check = 0;
	iph->check = checksum_fold(iph, sizeof(struct iphdr), 0);
}

static void send_flush_id_case(int fd, struct sockaddr_ll *daddr, int tcase)
{
	static char buf1[MAX_HDR_LEN + PAYLOAD_LEN];
	static char buf2[MAX_HDR_LEN + PAYLOAD_LEN];
	static char buf3[MAX_HDR_LEN + PAYLOAD_LEN];
	bool send_three = false;
	struct iphdr *iph1;
	struct iphdr *iph2;
	struct iphdr *iph3;

	iph1 = (struct iphdr *)(buf1 + ETH_HLEN);
	iph2 = (struct iphdr *)(buf2 + ETH_HLEN);
	iph3 = (struct iphdr *)(buf3 + ETH_HLEN);

	create_packet(buf1, 0, 0, PAYLOAD_LEN, 0);
	create_packet(buf2, PAYLOAD_LEN, 0, PAYLOAD_LEN, 0);
	create_packet(buf3, PAYLOAD_LEN * 2, 0, PAYLOAD_LEN, 0);

	switch (tcase) {
	case 0: /* DF=1, Incrementing - should coalesce */
		iph1->frag_off |= htons(IP_DF);
		iph1->id = htons(8);

		iph2->frag_off |= htons(IP_DF);
		iph2->id = htons(9);
		break;

	case 1: /* DF=1, Fixed - should coalesce */
		iph1->frag_off |= htons(IP_DF);
		iph1->id = htons(8);

		iph2->frag_off |= htons(IP_DF);
		iph2->id = htons(8);
		break;

	case 2: /* DF=0, Incrementing - should coalesce */
		iph1->frag_off &= ~htons(IP_DF);
		iph1->id = htons(8);

		iph2->frag_off &= ~htons(IP_DF);
		iph2->id = htons(9);
		break;

	case 3: /* DF=0, Fixed - should not coalesce */
		iph1->frag_off &= ~htons(IP_DF);
		iph1->id = htons(8);

		iph2->frag_off &= ~htons(IP_DF);
		iph2->id = htons(8);
		break;

	case 4: /* DF=1, two packets incrementing, and one fixed - should
		 * coalesce only the first two packets
		 */
		iph1->frag_off |= htons(IP_DF);
		iph1->id = htons(8);

		iph2->frag_off |= htons(IP_DF);
		iph2->id = htons(9);

		iph3->frag_off |= htons(IP_DF);
		iph3->id = htons(9);
		send_three = true;
		break;

	case 5: /* DF=1, two packets fixed, and one incrementing - should
		 * coalesce only the first two packets
		 */
		iph1->frag_off |= htons(IP_DF);
		iph1->id = htons(8);

		iph2->frag_off |= htons(IP_DF);
		iph2->id = htons(8);

		iph3->frag_off |= htons(IP_DF);
		iph3->id = htons(9);
		send_three = true;
		break;
	}

	fix_ip4_checksum(iph1);
	fix_ip4_checksum(iph2);
	write_packet(fd, buf1, total_hdr_len + PAYLOAD_LEN, daddr);
	write_packet(fd, buf2, total_hdr_len + PAYLOAD_LEN, daddr);

	if (send_three) {
		fix_ip4_checksum(iph3);
		write_packet(fd, buf3, total_hdr_len + PAYLOAD_LEN, daddr);
	}
}

static void test_flush_id(int fd, struct sockaddr_ll *daddr, char *fin_pkt)
{
	for (int i = 0; i < num_flush_id_cases; i++) {
		sleep(1);
		send_flush_id_case(fd, daddr, i);
		sleep(1);
		write_packet(fd, fin_pkt, total_hdr_len, daddr);
	}
}

>>>>>>> 0c383648
static void send_ipv6_exthdr(int fd, struct sockaddr_ll *daddr, char *ext_data1, char *ext_data2)
{
	static char buf[MAX_HDR_LEN + PAYLOAD_LEN];
	static char exthdr_pck[sizeof(buf) + MIN_EXTHDR_SIZE];

	create_packet(buf, 0, 0, PAYLOAD_LEN, 0);
	add_ipv6_exthdr(buf, exthdr_pck, IPPROTO_HOPOPTS, ext_data1);
	write_packet(fd, exthdr_pck, total_hdr_len + PAYLOAD_LEN + MIN_EXTHDR_SIZE, daddr);

	create_packet(buf, PAYLOAD_LEN * 1, 0, PAYLOAD_LEN, 0);
	add_ipv6_exthdr(buf, exthdr_pck, IPPROTO_HOPOPTS, ext_data2);
	write_packet(fd, exthdr_pck, total_hdr_len + PAYLOAD_LEN + MIN_EXTHDR_SIZE, daddr);
}

/* IPv4 options shouldn't coalesce */
static void send_ip_options(int fd, struct sockaddr_ll *daddr)
{
	static char buf[MAX_HDR_LEN + PAYLOAD_LEN];
	static char optpkt[sizeof(buf) + sizeof(struct ip_timestamp)];
	int optlen = sizeof(struct ip_timestamp);
	int pkt_size = total_hdr_len + PAYLOAD_LEN + optlen;

	create_packet(buf, 0, 0, PAYLOAD_LEN, 0);
	write_packet(fd, buf, total_hdr_len + PAYLOAD_LEN, daddr);

	create_packet(buf, PAYLOAD_LEN * 1, 0, PAYLOAD_LEN, 0);
	add_ipv4_ts_option(buf, optpkt);
	write_packet(fd, optpkt, pkt_size, daddr);

	create_packet(buf, PAYLOAD_LEN * 2, 0, PAYLOAD_LEN, 0);
	write_packet(fd, buf, total_hdr_len + PAYLOAD_LEN, daddr);
}

/*  IPv4 fragments shouldn't coalesce */
static void send_fragment4(int fd, struct sockaddr_ll *daddr)
{
	static char buf[IP_MAXPACKET];
	struct iphdr *iph = (struct iphdr *)(buf + ETH_HLEN);
	int pkt_size = total_hdr_len + PAYLOAD_LEN;

	create_packet(buf, 0, 0, PAYLOAD_LEN, 0);
	write_packet(fd, buf, pkt_size, daddr);

	/* Once fragmented, packet would retain the total_len.
	 * Tcp header is prepared as if rest of data is in follow-up frags,
	 * but follow up frags aren't actually sent.
	 */
	memset(buf + total_hdr_len, 'a', PAYLOAD_LEN * 2);
	fill_transportlayer(buf + tcp_offset, PAYLOAD_LEN, 0, PAYLOAD_LEN * 2, 0);
	fill_networklayer(buf + ETH_HLEN, PAYLOAD_LEN);
	fill_datalinklayer(buf);

	iph->frag_off = htons(0x6000); // DF = 1, MF = 1
	iph->check = 0;
	iph->check = checksum_fold(iph, sizeof(struct iphdr), 0);
	write_packet(fd, buf, pkt_size, daddr);
}

/* IPv4 packets with different ttl don't coalesce.*/
static void send_changed_ttl(int fd, struct sockaddr_ll *daddr)
{
	int pkt_size = total_hdr_len + PAYLOAD_LEN;
	static char buf[MAX_HDR_LEN + PAYLOAD_LEN];
	struct iphdr *iph = (struct iphdr *)(buf + ETH_HLEN);

	create_packet(buf, 0, 0, PAYLOAD_LEN, 0);
	write_packet(fd, buf, pkt_size, daddr);

	create_packet(buf, PAYLOAD_LEN, 0, PAYLOAD_LEN, 0);
	iph->ttl = 7;
	iph->check = 0;
	iph->check = checksum_fold(iph, sizeof(struct iphdr), 0);
	write_packet(fd, buf, pkt_size, daddr);
}

/* Packets with different tos don't coalesce.*/
static void send_changed_tos(int fd, struct sockaddr_ll *daddr)
{
	int pkt_size = total_hdr_len + PAYLOAD_LEN;
	static char buf[MAX_HDR_LEN + PAYLOAD_LEN];
	struct iphdr *iph = (struct iphdr *)(buf + ETH_HLEN);
	struct ipv6hdr *ip6h = (struct ipv6hdr *)(buf + ETH_HLEN);

	create_packet(buf, 0, 0, PAYLOAD_LEN, 0);
	write_packet(fd, buf, pkt_size, daddr);

	create_packet(buf, PAYLOAD_LEN, 0, PAYLOAD_LEN, 0);
	if (proto == PF_INET) {
		iph->tos = 1;
		iph->check = 0;
		iph->check = checksum_fold(iph, sizeof(struct iphdr), 0);
	} else if (proto == PF_INET6) {
		ip6h->priority = 0xf;
	}
	write_packet(fd, buf, pkt_size, daddr);
}

/* Packets with different ECN don't coalesce.*/
static void send_changed_ECN(int fd, struct sockaddr_ll *daddr)
{
	int pkt_size = total_hdr_len + PAYLOAD_LEN;
	static char buf[MAX_HDR_LEN + PAYLOAD_LEN];
	struct iphdr *iph = (struct iphdr *)(buf + ETH_HLEN);

	create_packet(buf, 0, 0, PAYLOAD_LEN, 0);
	write_packet(fd, buf, pkt_size, daddr);

	create_packet(buf, PAYLOAD_LEN, 0, PAYLOAD_LEN, 0);
	if (proto == PF_INET) {
		buf[ETH_HLEN + 1] ^= 0x2; // ECN set to 10
		iph->check = 0;
		iph->check = checksum_fold(iph, sizeof(struct iphdr), 0);
	} else {
		buf[ETH_HLEN + 1] ^= 0x20; // ECN set to 10
	}
	write_packet(fd, buf, pkt_size, daddr);
}

/* IPv6 fragments and packets with extensions don't coalesce.*/
static void send_fragment6(int fd, struct sockaddr_ll *daddr)
{
	static char buf[MAX_HDR_LEN + PAYLOAD_LEN];
	static char extpkt[MAX_HDR_LEN + PAYLOAD_LEN +
			   sizeof(struct ip6_frag)];
	struct ipv6hdr *ip6h = (struct ipv6hdr *)(buf + ETH_HLEN);
	struct ip6_frag *frag = (void *)(extpkt + tcp_offset);
	int extlen = sizeof(struct ip6_frag);
	int bufpkt_len = total_hdr_len + PAYLOAD_LEN;
	int extpkt_len = bufpkt_len + extlen;
	int i;

	for (i = 0; i < 2; i++) {
		create_packet(buf, PAYLOAD_LEN * i, 0, PAYLOAD_LEN, 0);
		write_packet(fd, buf, bufpkt_len, daddr);
	}
	sleep(1);
	create_packet(buf, PAYLOAD_LEN * 2, 0, PAYLOAD_LEN, 0);
	memset(extpkt, 0, extpkt_len);

	ip6h->nexthdr = IPPROTO_FRAGMENT;
	ip6h->payload_len = htons(ntohs(ip6h->payload_len) + extlen);
	frag->ip6f_nxt = IPPROTO_TCP;

	memcpy(extpkt, buf, tcp_offset);
	memcpy(extpkt + tcp_offset + extlen, buf + tcp_offset,
	       sizeof(struct tcphdr) + PAYLOAD_LEN);
	write_packet(fd, extpkt, extpkt_len, daddr);

	create_packet(buf, PAYLOAD_LEN * 3, 0, PAYLOAD_LEN, 0);
	write_packet(fd, buf, bufpkt_len, daddr);
}

static void bind_packetsocket(int fd)
{
	struct sockaddr_ll daddr = {};

	daddr.sll_family = AF_PACKET;
	daddr.sll_protocol = ethhdr_proto;
	daddr.sll_ifindex = if_nametoindex(ifname);
	if (daddr.sll_ifindex == 0)
		error(1, errno, "if_nametoindex");

	if (bind(fd, (void *)&daddr, sizeof(daddr)) < 0)
		error(1, errno, "could not bind socket");
}

static void set_timeout(int fd)
{
	struct timeval timeout;

	timeout.tv_sec = 3;
	timeout.tv_usec = 0;
	if (setsockopt(fd, SOL_SOCKET, SO_RCVTIMEO, (char *)&timeout,
		       sizeof(timeout)) < 0)
		error(1, errno, "cannot set timeout, setsockopt failed");
}

static void check_recv_pkts(int fd, int *correct_payload,
			    int correct_num_pkts)
{
	static char buffer[IP_MAXPACKET + ETH_HLEN + 1];
	struct iphdr *iph = (struct iphdr *)(buffer + ETH_HLEN);
	struct ipv6hdr *ip6h = (struct ipv6hdr *)(buffer + ETH_HLEN);
	struct tcphdr *tcph;
	bool bad_packet = false;
	int tcp_ext_len = 0;
	int ip_ext_len = 0;
	int pkt_size = -1;
	int data_len = 0;
	int num_pkt = 0;
	int i;

	vlog("Expected {");
	for (i = 0; i < correct_num_pkts; i++)
		vlog("%d ", correct_payload[i]);
	vlog("}, Total %d packets\nReceived {", correct_num_pkts);

	while (1) {
		ip_ext_len = 0;
		pkt_size = recv(fd, buffer, IP_MAXPACKET + ETH_HLEN + 1, 0);
		if (pkt_size < 0)
			error(1, errno, "could not receive");

		if (iph->version == 4)
			ip_ext_len = (iph->ihl - 5) * 4;
		else if (ip6h->version == 6 && ip6h->nexthdr != IPPROTO_TCP)
			ip_ext_len = MIN_EXTHDR_SIZE;

		tcph = (struct tcphdr *)(buffer + tcp_offset + ip_ext_len);

		if (tcph->fin)
			break;

		tcp_ext_len = (tcph->doff - 5) * 4;
		data_len = pkt_size - total_hdr_len - tcp_ext_len - ip_ext_len;
		/* Min ethernet frame payload is 46(ETH_ZLEN - ETH_HLEN) by RFC 802.3.
		 * Ipv4/tcp packets without at least 6 bytes of data will be padded.
		 * Packet sockets are protocol agnostic, and will not trim the padding.
		 */
		if (pkt_size == ETH_ZLEN && iph->version == 4) {
			data_len = ntohs(iph->tot_len)
				- sizeof(struct tcphdr) - sizeof(struct iphdr);
		}
		vlog("%d ", data_len);
		if (data_len != correct_payload[num_pkt]) {
			vlog("[!=%d]", correct_payload[num_pkt]);
			bad_packet = true;
		}
		num_pkt++;
	}
	vlog("}, Total %d packets.\n", num_pkt);
	if (num_pkt != correct_num_pkts)
		error(1, 0, "incorrect number of packets");
	if (bad_packet)
		error(1, 0, "incorrect packet geometry");

	printf("Test succeeded\n\n");
}

static void gro_sender(void)
{
	static char fin_pkt[MAX_HDR_LEN];
	struct sockaddr_ll daddr = {};
	int txfd = -1;

	txfd = socket(PF_PACKET, SOCK_RAW, IPPROTO_RAW);
	if (txfd < 0)
		error(1, errno, "socket creation");

	memset(&daddr, 0, sizeof(daddr));
	daddr.sll_ifindex = if_nametoindex(ifname);
	if (daddr.sll_ifindex == 0)
		error(1, errno, "if_nametoindex");
	daddr.sll_family = AF_PACKET;
	memcpy(daddr.sll_addr, dst_mac, ETH_ALEN);
	daddr.sll_halen = ETH_ALEN;
	create_packet(fin_pkt, PAYLOAD_LEN * 2, 0, 0, 1);

	if (strcmp(testname, "data") == 0) {
		send_data_pkts(txfd, &daddr, PAYLOAD_LEN, PAYLOAD_LEN);
		write_packet(txfd, fin_pkt, total_hdr_len, &daddr);

		send_data_pkts(txfd, &daddr, PAYLOAD_LEN, PAYLOAD_LEN / 2);
		write_packet(txfd, fin_pkt, total_hdr_len, &daddr);

		send_data_pkts(txfd, &daddr, PAYLOAD_LEN / 2, PAYLOAD_LEN);
		write_packet(txfd, fin_pkt, total_hdr_len, &daddr);
	} else if (strcmp(testname, "ack") == 0) {
		send_ack(txfd, &daddr);
		write_packet(txfd, fin_pkt, total_hdr_len, &daddr);
	} else if (strcmp(testname, "flags") == 0) {
		send_flags(txfd, &daddr, 1, 0, 0, 0);
		write_packet(txfd, fin_pkt, total_hdr_len, &daddr);

		send_flags(txfd, &daddr, 0, 1, 0, 0);
		write_packet(txfd, fin_pkt, total_hdr_len, &daddr);

		send_flags(txfd, &daddr, 0, 0, 1, 0);
		write_packet(txfd, fin_pkt, total_hdr_len, &daddr);

		send_flags(txfd, &daddr, 0, 0, 0, 1);
		write_packet(txfd, fin_pkt, total_hdr_len, &daddr);
	} else if (strcmp(testname, "tcp") == 0) {
		send_changed_checksum(txfd, &daddr);
		write_packet(txfd, fin_pkt, total_hdr_len, &daddr);

		send_changed_seq(txfd, &daddr);
		write_packet(txfd, fin_pkt, total_hdr_len, &daddr);

		send_changed_ts(txfd, &daddr);
		write_packet(txfd, fin_pkt, total_hdr_len, &daddr);

		send_diff_opt(txfd, &daddr);
		write_packet(txfd, fin_pkt, total_hdr_len, &daddr);
	} else if (strcmp(testname, "ip") == 0) {
		send_changed_ECN(txfd, &daddr);
		write_packet(txfd, fin_pkt, total_hdr_len, &daddr);

		send_changed_tos(txfd, &daddr);
		write_packet(txfd, fin_pkt, total_hdr_len, &daddr);
		if (proto == PF_INET) {
			/* Modified packets may be received out of order.
			 * Sleep function added to enforce test boundaries
			 * so that fin pkts are not received prior to other pkts.
			 */
			sleep(1);
			send_changed_ttl(txfd, &daddr);
			write_packet(txfd, fin_pkt, total_hdr_len, &daddr);

			sleep(1);
			send_ip_options(txfd, &daddr);
			sleep(1);
			write_packet(txfd, fin_pkt, total_hdr_len, &daddr);

			sleep(1);
			send_fragment4(txfd, &daddr);
			sleep(1);
			write_packet(txfd, fin_pkt, total_hdr_len, &daddr);

			test_flush_id(txfd, &daddr, fin_pkt);
		} else if (proto == PF_INET6) {
			sleep(1);
			send_fragment6(txfd, &daddr);
			sleep(1);
			write_packet(txfd, fin_pkt, total_hdr_len, &daddr);

			sleep(1);
			/* send IPv6 packets with ext header with same payload */
			send_ipv6_exthdr(txfd, &daddr, EXT_PAYLOAD_1, EXT_PAYLOAD_1);
			sleep(1);
			write_packet(txfd, fin_pkt, total_hdr_len, &daddr);

			sleep(1);
			/* send IPv6 packets with ext header with different payload */
			send_ipv6_exthdr(txfd, &daddr, EXT_PAYLOAD_1, EXT_PAYLOAD_2);
			sleep(1);
			write_packet(txfd, fin_pkt, total_hdr_len, &daddr);
		}
	} else if (strcmp(testname, "large") == 0) {
		/* 20 is the difference between min iphdr size
		 * and min ipv6hdr size. Like MAX_HDR_SIZE,
		 * MAX_PAYLOAD is defined with the larger header of the two.
		 */
		int offset = proto == PF_INET ? 20 : 0;
		int remainder = (MAX_PAYLOAD + offset) % MSS;

		send_large(txfd, &daddr, remainder);
		write_packet(txfd, fin_pkt, total_hdr_len, &daddr);

		send_large(txfd, &daddr, remainder + 1);
		write_packet(txfd, fin_pkt, total_hdr_len, &daddr);
	} else {
		error(1, 0, "Unknown testcase");
	}

	if (close(txfd))
		error(1, errno, "socket close");
}

static void gro_receiver(void)
{
	static int correct_payload[NUM_PACKETS];
	int rxfd = -1;

	rxfd = socket(PF_PACKET, SOCK_RAW, htons(ETH_P_NONE));
	if (rxfd < 0)
		error(1, 0, "socket creation");
	setup_sock_filter(rxfd);
	set_timeout(rxfd);
	bind_packetsocket(rxfd);

	memset(correct_payload, 0, sizeof(correct_payload));

	if (strcmp(testname, "data") == 0) {
		printf("pure data packet of same size: ");
		correct_payload[0] = PAYLOAD_LEN * 2;
		check_recv_pkts(rxfd, correct_payload, 1);

		printf("large data packets followed by a smaller one: ");
		correct_payload[0] = PAYLOAD_LEN * 1.5;
		check_recv_pkts(rxfd, correct_payload, 1);

		printf("small data packets followed by a larger one: ");
		correct_payload[0] = PAYLOAD_LEN / 2;
		correct_payload[1] = PAYLOAD_LEN;
		check_recv_pkts(rxfd, correct_payload, 2);
	} else if (strcmp(testname, "ack") == 0) {
		printf("duplicate ack and pure ack: ");
		check_recv_pkts(rxfd, correct_payload, 3);
	} else if (strcmp(testname, "flags") == 0) {
		correct_payload[0] = PAYLOAD_LEN * 3;
		correct_payload[1] = PAYLOAD_LEN * 2;

		printf("psh flag ends coalescing: ");
		check_recv_pkts(rxfd, correct_payload, 2);

		correct_payload[0] = PAYLOAD_LEN * 2;
		correct_payload[1] = 0;
		correct_payload[2] = PAYLOAD_LEN * 2;
		printf("syn flag ends coalescing: ");
		check_recv_pkts(rxfd, correct_payload, 3);

		printf("rst flag ends coalescing: ");
		check_recv_pkts(rxfd, correct_payload, 3);

		printf("urg flag ends coalescing: ");
		check_recv_pkts(rxfd, correct_payload, 3);
	} else if (strcmp(testname, "tcp") == 0) {
		correct_payload[0] = PAYLOAD_LEN;
		correct_payload[1] = PAYLOAD_LEN;
		correct_payload[2] = PAYLOAD_LEN;
		correct_payload[3] = PAYLOAD_LEN;

		printf("changed checksum does not coalesce: ");
		check_recv_pkts(rxfd, correct_payload, 2);

		printf("Wrong Seq number doesn't coalesce: ");
		check_recv_pkts(rxfd, correct_payload, 2);

		printf("Different timestamp doesn't coalesce: ");
		correct_payload[0] = PAYLOAD_LEN * 2;
		check_recv_pkts(rxfd, correct_payload, 4);

		printf("Different options doesn't coalesce: ");
		correct_payload[0] = PAYLOAD_LEN * 2;
		check_recv_pkts(rxfd, correct_payload, 2);
	} else if (strcmp(testname, "ip") == 0) {
		correct_payload[0] = PAYLOAD_LEN;
		correct_payload[1] = PAYLOAD_LEN;

		printf("different ECN doesn't coalesce: ");
		check_recv_pkts(rxfd, correct_payload, 2);

		printf("different tos doesn't coalesce: ");
		check_recv_pkts(rxfd, correct_payload, 2);

		if (proto == PF_INET) {
			printf("different ttl doesn't coalesce: ");
			check_recv_pkts(rxfd, correct_payload, 2);

			printf("ip options doesn't coalesce: ");
			correct_payload[2] = PAYLOAD_LEN;
			check_recv_pkts(rxfd, correct_payload, 3);

			printf("fragmented ip4 doesn't coalesce: ");
			check_recv_pkts(rxfd, correct_payload, 2);

			/* is_atomic checks */
			printf("DF=1, Incrementing - should coalesce: ");
			correct_payload[0] = PAYLOAD_LEN * 2;
			check_recv_pkts(rxfd, correct_payload, 1);

			printf("DF=1, Fixed - should coalesce: ");
			correct_payload[0] = PAYLOAD_LEN * 2;
			check_recv_pkts(rxfd, correct_payload, 1);

			printf("DF=0, Incrementing - should coalesce: ");
			correct_payload[0] = PAYLOAD_LEN * 2;
			check_recv_pkts(rxfd, correct_payload, 1);

			printf("DF=0, Fixed - should not coalesce: ");
			correct_payload[0] = PAYLOAD_LEN;
			correct_payload[1] = PAYLOAD_LEN;
			check_recv_pkts(rxfd, correct_payload, 2);

			printf("DF=1, 2 Incrementing and one fixed - should coalesce only first 2 packets: ");
			correct_payload[0] = PAYLOAD_LEN * 2;
			correct_payload[1] = PAYLOAD_LEN;
			check_recv_pkts(rxfd, correct_payload, 2);

			printf("DF=1, 2 Fixed and one incrementing - should coalesce only first 2 packets: ");
			correct_payload[0] = PAYLOAD_LEN * 2;
			correct_payload[1] = PAYLOAD_LEN;
			check_recv_pkts(rxfd, correct_payload, 2);
		} else if (proto == PF_INET6) {
			/* GRO doesn't check for ipv6 hop limit when flushing.
			 * Hence no corresponding test to the ipv4 case.
			 */
			printf("fragmented ip6 doesn't coalesce: ");
			correct_payload[0] = PAYLOAD_LEN * 2;
			correct_payload[1] = PAYLOAD_LEN;
			correct_payload[2] = PAYLOAD_LEN;
			check_recv_pkts(rxfd, correct_payload, 3);

			printf("ipv6 with ext header does coalesce: ");
			correct_payload[0] = PAYLOAD_LEN * 2;
			check_recv_pkts(rxfd, correct_payload, 1);

			printf("ipv6 with ext header with different payloads doesn't coalesce: ");
			correct_payload[0] = PAYLOAD_LEN;
			correct_payload[1] = PAYLOAD_LEN;
			check_recv_pkts(rxfd, correct_payload, 2);
		}
	} else if (strcmp(testname, "large") == 0) {
		int offset = proto == PF_INET ? 20 : 0;
		int remainder = (MAX_PAYLOAD + offset) % MSS;

		correct_payload[0] = (MAX_PAYLOAD + offset);
		correct_payload[1] = remainder;
		printf("Shouldn't coalesce if exceed IP max pkt size: ");
		check_recv_pkts(rxfd, correct_payload, 2);

		/* last segment sent individually, doesn't start new segment */
		correct_payload[0] = correct_payload[0] - remainder;
		correct_payload[1] = remainder + 1;
		correct_payload[2] = remainder + 1;
		check_recv_pkts(rxfd, correct_payload, 3);
	} else {
		error(1, 0, "Test case error, should never trigger");
	}

	if (close(rxfd))
		error(1, 0, "socket close");
}

static void parse_args(int argc, char **argv)
{
	static const struct option opts[] = {
		{ "daddr", required_argument, NULL, 'd' },
		{ "dmac", required_argument, NULL, 'D' },
		{ "iface", required_argument, NULL, 'i' },
		{ "ipv4", no_argument, NULL, '4' },
		{ "ipv6", no_argument, NULL, '6' },
		{ "rx", no_argument, NULL, 'r' },
		{ "saddr", required_argument, NULL, 's' },
		{ "smac", required_argument, NULL, 'S' },
		{ "test", required_argument, NULL, 't' },
		{ "verbose", no_argument, NULL, 'v' },
		{ 0, 0, 0, 0 }
	};
	int c;

	while ((c = getopt_long(argc, argv, "46d:D:i:rs:S:t:v", opts, NULL)) != -1) {
		switch (c) {
		case '4':
			proto = PF_INET;
			ethhdr_proto = htons(ETH_P_IP);
			break;
		case '6':
			proto = PF_INET6;
			ethhdr_proto = htons(ETH_P_IPV6);
			break;
		case 'd':
			addr4_dst = addr6_dst = optarg;
			break;
		case 'D':
			dmac = optarg;
			break;
		case 'i':
			ifname = optarg;
			break;
		case 'r':
			tx_socket = false;
			break;
		case 's':
			addr4_src = addr6_src = optarg;
			break;
		case 'S':
			smac = optarg;
			break;
		case 't':
			testname = optarg;
			break;
		case 'v':
			verbose = true;
			break;
		default:
			error(1, 0, "%s invalid option %c\n", __func__, c);
			break;
		}
	}
}

int main(int argc, char **argv)
{
	parse_args(argc, argv);

	if (proto == PF_INET) {
		tcp_offset = ETH_HLEN + sizeof(struct iphdr);
		total_hdr_len = tcp_offset + sizeof(struct tcphdr);
	} else if (proto == PF_INET6) {
		tcp_offset = ETH_HLEN + sizeof(struct ipv6hdr);
		total_hdr_len = MAX_HDR_LEN;
	} else {
		error(1, 0, "Protocol family is not ipv4 or ipv6");
	}

	read_MAC(src_mac, smac);
	read_MAC(dst_mac, dmac);

	if (tx_socket)
		gro_sender();
	else
		gro_receiver();

	fprintf(stderr, "Gro::%s test passed.\n", testname);
	return 0;
}<|MERGE_RESOLUTION|>--- conflicted
+++ resolved
@@ -621,8 +621,6 @@
 	iph->payload_len = htons(ntohs(iph->payload_len) + MIN_EXTHDR_SIZE);
 }
 
-<<<<<<< HEAD
-=======
 static void fix_ip4_checksum(struct iphdr *iph)
 {
 	iph->check = 0;
@@ -730,7 +728,6 @@
 	}
 }
 
->>>>>>> 0c383648
 static void send_ipv6_exthdr(int fd, struct sockaddr_ll *daddr, char *ext_data1, char *ext_data2)
 {
 	static char buf[MAX_HDR_LEN + PAYLOAD_LEN];
