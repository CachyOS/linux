// SPDX-License-Identifier: GPL-2.0
/*
 *  Shared Memory Communications over RDMA (SMC-R) and RoCE
 *
 *  Basic Transport Functions exploiting Infiniband API
 *
 *  Copyright IBM Corp. 2016
 *
 *  Author(s):  Ursula Braun <ubraun@linux.vnet.ibm.com>
 */

#include <linux/socket.h>
#include <linux/if_vlan.h>
#include <linux/random.h>
#include <linux/workqueue.h>
#include <linux/wait.h>
#include <linux/reboot.h>
#include <linux/mutex.h>
#include <linux/list.h>
#include <linux/smc.h>
#include <net/tcp.h>
#include <net/sock.h>
#include <rdma/ib_verbs.h>
#include <rdma/ib_cache.h>

#include "smc.h"
#include "smc_clc.h"
#include "smc_core.h"
#include "smc_ib.h"
#include "smc_wr.h"
#include "smc_llc.h"
#include "smc_cdc.h"
#include "smc_close.h"
#include "smc_ism.h"
#include "smc_netlink.h"
#include "smc_stats.h"
<<<<<<< HEAD
=======
#include "smc_tracepoint.h"
>>>>>>> df0cc57e

#define SMC_LGR_NUM_INCR		256
#define SMC_LGR_FREE_DELAY_SERV		(600 * HZ)
#define SMC_LGR_FREE_DELAY_CLNT		(SMC_LGR_FREE_DELAY_SERV + 10 * HZ)

struct smc_lgr_list smc_lgr_list = {	/* established link groups */
	.lock = __SPIN_LOCK_UNLOCKED(smc_lgr_list.lock),
	.list = LIST_HEAD_INIT(smc_lgr_list.list),
	.num = 0,
};

static atomic_t lgr_cnt = ATOMIC_INIT(0); /* number of existing link groups */
static DECLARE_WAIT_QUEUE_HEAD(lgrs_deleted);

static void smc_buf_free(struct smc_link_group *lgr, bool is_rmb,
			 struct smc_buf_desc *buf_desc);
static void __smc_lgr_terminate(struct smc_link_group *lgr, bool soft);

static void smc_link_down_work(struct work_struct *work);

/* return head of link group list and its lock for a given link group */
static inline struct list_head *smc_lgr_list_head(struct smc_link_group *lgr,
						  spinlock_t **lgr_lock)
{
	if (lgr->is_smcd) {
		*lgr_lock = &lgr->smcd->lgr_lock;
		return &lgr->smcd->lgr_list;
	}

	*lgr_lock = &smc_lgr_list.lock;
	return &smc_lgr_list.list;
}

static void smc_ibdev_cnt_inc(struct smc_link *lnk)
{
	atomic_inc(&lnk->smcibdev->lnk_cnt_by_port[lnk->ibport - 1]);
}

static void smc_ibdev_cnt_dec(struct smc_link *lnk)
{
	atomic_dec(&lnk->smcibdev->lnk_cnt_by_port[lnk->ibport - 1]);
}

static void smc_lgr_schedule_free_work(struct smc_link_group *lgr)
{
	/* client link group creation always follows the server link group
	 * creation. For client use a somewhat higher removal delay time,
	 * otherwise there is a risk of out-of-sync link groups.
	 */
	if (!lgr->freeing) {
		mod_delayed_work(system_wq, &lgr->free_work,
				 (!lgr->is_smcd && lgr->role == SMC_CLNT) ?
						SMC_LGR_FREE_DELAY_CLNT :
						SMC_LGR_FREE_DELAY_SERV);
	}
}

/* Register connection's alert token in our lookup structure.
 * To use rbtrees we have to implement our own insert core.
 * Requires @conns_lock
 * @smc		connection to register
 * Returns 0 on success, != otherwise.
 */
static void smc_lgr_add_alert_token(struct smc_connection *conn)
{
	struct rb_node **link, *parent = NULL;
	u32 token = conn->alert_token_local;

	link = &conn->lgr->conns_all.rb_node;
	while (*link) {
		struct smc_connection *cur = rb_entry(*link,
					struct smc_connection, alert_node);

		parent = *link;
		if (cur->alert_token_local > token)
			link = &parent->rb_left;
		else
			link = &parent->rb_right;
	}
	/* Put the new node there */
	rb_link_node(&conn->alert_node, parent, link);
	rb_insert_color(&conn->alert_node, &conn->lgr->conns_all);
}

/* assign an SMC-R link to the connection */
static int smcr_lgr_conn_assign_link(struct smc_connection *conn, bool first)
{
	enum smc_link_state expected = first ? SMC_LNK_ACTIVATING :
				       SMC_LNK_ACTIVE;
	int i, j;

	/* do link balancing */
	for (i = 0; i < SMC_LINKS_PER_LGR_MAX; i++) {
		struct smc_link *lnk = &conn->lgr->lnk[i];

		if (lnk->state != expected || lnk->link_is_asym)
			continue;
		if (conn->lgr->role == SMC_CLNT) {
			conn->lnk = lnk; /* temporary, SMC server assigns link*/
			break;
		}
		if (conn->lgr->conns_num % 2) {
			for (j = i + 1; j < SMC_LINKS_PER_LGR_MAX; j++) {
				struct smc_link *lnk2;

				lnk2 = &conn->lgr->lnk[j];
				if (lnk2->state == expected &&
				    !lnk2->link_is_asym) {
					conn->lnk = lnk2;
					break;
				}
			}
		}
		if (!conn->lnk)
			conn->lnk = lnk;
		break;
	}
	if (!conn->lnk)
		return SMC_CLC_DECL_NOACTLINK;
	atomic_inc(&conn->lnk->conn_cnt);
	return 0;
}

/* Register connection in link group by assigning an alert token
 * registered in a search tree.
 * Requires @conns_lock
 * Note that '0' is a reserved value and not assigned.
 */
static int smc_lgr_register_conn(struct smc_connection *conn, bool first)
{
	struct smc_sock *smc = container_of(conn, struct smc_sock, conn);
	static atomic_t nexttoken = ATOMIC_INIT(0);
	int rc;

	if (!conn->lgr->is_smcd) {
		rc = smcr_lgr_conn_assign_link(conn, first);
		if (rc)
			return rc;
	}
	/* find a new alert_token_local value not yet used by some connection
	 * in this link group
	 */
	sock_hold(&smc->sk); /* sock_put in smc_lgr_unregister_conn() */
	while (!conn->alert_token_local) {
		conn->alert_token_local = atomic_inc_return(&nexttoken);
		if (smc_lgr_find_conn(conn->alert_token_local, conn->lgr))
			conn->alert_token_local = 0;
	}
	smc_lgr_add_alert_token(conn);
	conn->lgr->conns_num++;
	return 0;
}

/* Unregister connection and reset the alert token of the given connection<
 */
static void __smc_lgr_unregister_conn(struct smc_connection *conn)
{
	struct smc_sock *smc = container_of(conn, struct smc_sock, conn);
	struct smc_link_group *lgr = conn->lgr;

	rb_erase(&conn->alert_node, &lgr->conns_all);
	if (conn->lnk)
		atomic_dec(&conn->lnk->conn_cnt);
	lgr->conns_num--;
	conn->alert_token_local = 0;
	sock_put(&smc->sk); /* sock_hold in smc_lgr_register_conn() */
}

/* Unregister connection from lgr
 */
static void smc_lgr_unregister_conn(struct smc_connection *conn)
{
	struct smc_link_group *lgr = conn->lgr;

	if (!lgr)
		return;
	write_lock_bh(&lgr->conns_lock);
	if (conn->alert_token_local) {
		__smc_lgr_unregister_conn(conn);
	}
	write_unlock_bh(&lgr->conns_lock);
	conn->lgr = NULL;
}

int smc_nl_get_sys_info(struct sk_buff *skb, struct netlink_callback *cb)
{
	struct smc_nl_dmp_ctx *cb_ctx = smc_nl_dmp_ctx(cb);
	char hostname[SMC_MAX_HOSTNAME_LEN + 1];
	char smc_seid[SMC_MAX_EID_LEN + 1];
	struct nlattr *attrs;
	u8 *seid = NULL;
	u8 *host = NULL;
	void *nlh;

	nlh = genlmsg_put(skb, NETLINK_CB(cb->skb).portid, cb->nlh->nlmsg_seq,
			  &smc_gen_nl_family, NLM_F_MULTI,
			  SMC_NETLINK_GET_SYS_INFO);
	if (!nlh)
		goto errmsg;
	if (cb_ctx->pos[0])
		goto errout;
	attrs = nla_nest_start(skb, SMC_GEN_SYS_INFO);
	if (!attrs)
		goto errout;
	if (nla_put_u8(skb, SMC_NLA_SYS_VER, SMC_V2))
		goto errattr;
	if (nla_put_u8(skb, SMC_NLA_SYS_REL, SMC_RELEASE))
		goto errattr;
	if (nla_put_u8(skb, SMC_NLA_SYS_IS_ISM_V2, smc_ism_is_v2_capable()))
		goto errattr;
	if (nla_put_u8(skb, SMC_NLA_SYS_IS_SMCR_V2, true))
		goto errattr;
	smc_clc_get_hostname(&host);
	if (host) {
		memcpy(hostname, host, SMC_MAX_HOSTNAME_LEN);
		hostname[SMC_MAX_HOSTNAME_LEN] = 0;
		if (nla_put_string(skb, SMC_NLA_SYS_LOCAL_HOST, hostname))
			goto errattr;
	}
	if (smc_ism_is_v2_capable()) {
		smc_ism_get_system_eid(&seid);
		memcpy(smc_seid, seid, SMC_MAX_EID_LEN);
		smc_seid[SMC_MAX_EID_LEN] = 0;
		if (nla_put_string(skb, SMC_NLA_SYS_SEID, smc_seid))
			goto errattr;
	}
	nla_nest_end(skb, attrs);
	genlmsg_end(skb, nlh);
	cb_ctx->pos[0] = 1;
	return skb->len;

errattr:
	nla_nest_cancel(skb, attrs);
errout:
	genlmsg_cancel(skb, nlh);
errmsg:
	return skb->len;
}

/* Fill SMC_NLA_LGR_D_V2_COMMON/SMC_NLA_LGR_R_V2_COMMON nested attributes */
static int smc_nl_fill_lgr_v2_common(struct smc_link_group *lgr,
				     struct sk_buff *skb,
				     struct netlink_callback *cb,
				     struct nlattr *v2_attrs)
{
	char smc_host[SMC_MAX_HOSTNAME_LEN + 1];
	char smc_eid[SMC_MAX_EID_LEN + 1];

	if (nla_put_u8(skb, SMC_NLA_LGR_V2_VER, lgr->smc_version))
		goto errv2attr;
	if (nla_put_u8(skb, SMC_NLA_LGR_V2_REL, lgr->peer_smc_release))
		goto errv2attr;
	if (nla_put_u8(skb, SMC_NLA_LGR_V2_OS, lgr->peer_os))
		goto errv2attr;
	memcpy(smc_host, lgr->peer_hostname, SMC_MAX_HOSTNAME_LEN);
	smc_host[SMC_MAX_HOSTNAME_LEN] = 0;
	if (nla_put_string(skb, SMC_NLA_LGR_V2_PEER_HOST, smc_host))
		goto errv2attr;
	memcpy(smc_eid, lgr->negotiated_eid, SMC_MAX_EID_LEN);
	smc_eid[SMC_MAX_EID_LEN] = 0;
	if (nla_put_string(skb, SMC_NLA_LGR_V2_NEG_EID, smc_eid))
		goto errv2attr;

	nla_nest_end(skb, v2_attrs);
	return 0;

errv2attr:
	nla_nest_cancel(skb, v2_attrs);
	return -EMSGSIZE;
}

static int smc_nl_fill_smcr_lgr_v2(struct smc_link_group *lgr,
				   struct sk_buff *skb,
				   struct netlink_callback *cb)
{
	struct nlattr *v2_attrs;

	v2_attrs = nla_nest_start(skb, SMC_NLA_LGR_R_V2);
	if (!v2_attrs)
		goto errattr;
	if (nla_put_u8(skb, SMC_NLA_LGR_R_V2_DIRECT, !lgr->uses_gateway))
		goto errv2attr;

	nla_nest_end(skb, v2_attrs);
	return 0;

errv2attr:
	nla_nest_cancel(skb, v2_attrs);
errattr:
	return -EMSGSIZE;
}

static int smc_nl_fill_lgr(struct smc_link_group *lgr,
			   struct sk_buff *skb,
			   struct netlink_callback *cb)
{
	char smc_target[SMC_MAX_PNETID_LEN + 1];
	struct nlattr *attrs, *v2_attrs;

	attrs = nla_nest_start(skb, SMC_GEN_LGR_SMCR);
	if (!attrs)
		goto errout;

	if (nla_put_u32(skb, SMC_NLA_LGR_R_ID, *((u32 *)&lgr->id)))
		goto errattr;
	if (nla_put_u32(skb, SMC_NLA_LGR_R_CONNS_NUM, lgr->conns_num))
		goto errattr;
	if (nla_put_u8(skb, SMC_NLA_LGR_R_ROLE, lgr->role))
		goto errattr;
	if (nla_put_u8(skb, SMC_NLA_LGR_R_TYPE, lgr->type))
		goto errattr;
	if (nla_put_u8(skb, SMC_NLA_LGR_R_VLAN_ID, lgr->vlan_id))
		goto errattr;
	memcpy(smc_target, lgr->pnet_id, SMC_MAX_PNETID_LEN);
	smc_target[SMC_MAX_PNETID_LEN] = 0;
	if (nla_put_string(skb, SMC_NLA_LGR_R_PNETID, smc_target))
		goto errattr;
	if (lgr->smc_version > SMC_V1) {
		v2_attrs = nla_nest_start(skb, SMC_NLA_LGR_R_V2_COMMON);
		if (!v2_attrs)
			goto errattr;
		if (smc_nl_fill_lgr_v2_common(lgr, skb, cb, v2_attrs))
			goto errattr;
		if (smc_nl_fill_smcr_lgr_v2(lgr, skb, cb))
			goto errattr;
	}

	nla_nest_end(skb, attrs);
	return 0;
errattr:
	nla_nest_cancel(skb, attrs);
errout:
	return -EMSGSIZE;
}

static int smc_nl_fill_lgr_link(struct smc_link_group *lgr,
				struct smc_link *link,
				struct sk_buff *skb,
				struct netlink_callback *cb)
{
	char smc_ibname[IB_DEVICE_NAME_MAX];
	u8 smc_gid_target[41];
	struct nlattr *attrs;
	u32 link_uid = 0;
	void *nlh;

	nlh = genlmsg_put(skb, NETLINK_CB(cb->skb).portid, cb->nlh->nlmsg_seq,
			  &smc_gen_nl_family, NLM_F_MULTI,
			  SMC_NETLINK_GET_LINK_SMCR);
	if (!nlh)
		goto errmsg;

	attrs = nla_nest_start(skb, SMC_GEN_LINK_SMCR);
	if (!attrs)
		goto errout;

	if (nla_put_u8(skb, SMC_NLA_LINK_ID, link->link_id))
		goto errattr;
	if (nla_put_u32(skb, SMC_NLA_LINK_STATE, link->state))
		goto errattr;
	if (nla_put_u32(skb, SMC_NLA_LINK_CONN_CNT,
			atomic_read(&link->conn_cnt)))
		goto errattr;
	if (nla_put_u8(skb, SMC_NLA_LINK_IB_PORT, link->ibport))
		goto errattr;
	if (nla_put_u32(skb, SMC_NLA_LINK_NET_DEV, link->ndev_ifidx))
		goto errattr;
	snprintf(smc_ibname, sizeof(smc_ibname), "%s", link->ibname);
	if (nla_put_string(skb, SMC_NLA_LINK_IB_DEV, smc_ibname))
		goto errattr;
	memcpy(&link_uid, link->link_uid, sizeof(link_uid));
	if (nla_put_u32(skb, SMC_NLA_LINK_UID, link_uid))
		goto errattr;
	memcpy(&link_uid, link->peer_link_uid, sizeof(link_uid));
	if (nla_put_u32(skb, SMC_NLA_LINK_PEER_UID, link_uid))
		goto errattr;
	memset(smc_gid_target, 0, sizeof(smc_gid_target));
	smc_gid_be16_convert(smc_gid_target, link->gid);
	if (nla_put_string(skb, SMC_NLA_LINK_GID, smc_gid_target))
		goto errattr;
	memset(smc_gid_target, 0, sizeof(smc_gid_target));
	smc_gid_be16_convert(smc_gid_target, link->peer_gid);
	if (nla_put_string(skb, SMC_NLA_LINK_PEER_GID, smc_gid_target))
		goto errattr;

	nla_nest_end(skb, attrs);
	genlmsg_end(skb, nlh);
	return 0;
errattr:
	nla_nest_cancel(skb, attrs);
errout:
	genlmsg_cancel(skb, nlh);
errmsg:
	return -EMSGSIZE;
}

static int smc_nl_handle_lgr(struct smc_link_group *lgr,
			     struct sk_buff *skb,
			     struct netlink_callback *cb,
			     bool list_links)
{
	void *nlh;
	int i;

	nlh = genlmsg_put(skb, NETLINK_CB(cb->skb).portid, cb->nlh->nlmsg_seq,
			  &smc_gen_nl_family, NLM_F_MULTI,
			  SMC_NETLINK_GET_LGR_SMCR);
	if (!nlh)
		goto errmsg;
	if (smc_nl_fill_lgr(lgr, skb, cb))
		goto errout;

	genlmsg_end(skb, nlh);
	if (!list_links)
		goto out;
	for (i = 0; i < SMC_LINKS_PER_LGR_MAX; i++) {
		if (!smc_link_usable(&lgr->lnk[i]))
			continue;
		if (smc_nl_fill_lgr_link(lgr, &lgr->lnk[i], skb, cb))
			goto errout;
	}
out:
	return 0;

errout:
	genlmsg_cancel(skb, nlh);
errmsg:
	return -EMSGSIZE;
}

static void smc_nl_fill_lgr_list(struct smc_lgr_list *smc_lgr,
				 struct sk_buff *skb,
				 struct netlink_callback *cb,
				 bool list_links)
{
	struct smc_nl_dmp_ctx *cb_ctx = smc_nl_dmp_ctx(cb);
	struct smc_link_group *lgr;
	int snum = cb_ctx->pos[0];
	int num = 0;

	spin_lock_bh(&smc_lgr->lock);
	list_for_each_entry(lgr, &smc_lgr->list, list) {
		if (num < snum)
			goto next;
		if (smc_nl_handle_lgr(lgr, skb, cb, list_links))
			goto errout;
next:
		num++;
	}
errout:
	spin_unlock_bh(&smc_lgr->lock);
	cb_ctx->pos[0] = num;
}

static int smc_nl_fill_smcd_lgr(struct smc_link_group *lgr,
				struct sk_buff *skb,
				struct netlink_callback *cb)
{
	char smc_pnet[SMC_MAX_PNETID_LEN + 1];
	struct nlattr *attrs;
	void *nlh;

	nlh = genlmsg_put(skb, NETLINK_CB(cb->skb).portid, cb->nlh->nlmsg_seq,
			  &smc_gen_nl_family, NLM_F_MULTI,
			  SMC_NETLINK_GET_LGR_SMCD);
	if (!nlh)
		goto errmsg;

	attrs = nla_nest_start(skb, SMC_GEN_LGR_SMCD);
	if (!attrs)
		goto errout;

	if (nla_put_u32(skb, SMC_NLA_LGR_D_ID, *((u32 *)&lgr->id)))
		goto errattr;
	if (nla_put_u64_64bit(skb, SMC_NLA_LGR_D_GID, lgr->smcd->local_gid,
			      SMC_NLA_LGR_D_PAD))
		goto errattr;
	if (nla_put_u64_64bit(skb, SMC_NLA_LGR_D_PEER_GID, lgr->peer_gid,
			      SMC_NLA_LGR_D_PAD))
		goto errattr;
	if (nla_put_u8(skb, SMC_NLA_LGR_D_VLAN_ID, lgr->vlan_id))
		goto errattr;
	if (nla_put_u32(skb, SMC_NLA_LGR_D_CONNS_NUM, lgr->conns_num))
		goto errattr;
	if (nla_put_u32(skb, SMC_NLA_LGR_D_CHID, smc_ism_get_chid(lgr->smcd)))
		goto errattr;
	memcpy(smc_pnet, lgr->smcd->pnetid, SMC_MAX_PNETID_LEN);
	smc_pnet[SMC_MAX_PNETID_LEN] = 0;
	if (nla_put_string(skb, SMC_NLA_LGR_D_PNETID, smc_pnet))
		goto errattr;
	if (lgr->smc_version > SMC_V1) {
		struct nlattr *v2_attrs;

		v2_attrs = nla_nest_start(skb, SMC_NLA_LGR_D_V2_COMMON);
		if (!v2_attrs)
			goto errattr;
		if (smc_nl_fill_lgr_v2_common(lgr, skb, cb, v2_attrs))
			goto errattr;
	}
	nla_nest_end(skb, attrs);
	genlmsg_end(skb, nlh);
	return 0;

errattr:
	nla_nest_cancel(skb, attrs);
errout:
	genlmsg_cancel(skb, nlh);
errmsg:
	return -EMSGSIZE;
}

static int smc_nl_handle_smcd_lgr(struct smcd_dev *dev,
				  struct sk_buff *skb,
				  struct netlink_callback *cb)
{
	struct smc_nl_dmp_ctx *cb_ctx = smc_nl_dmp_ctx(cb);
	struct smc_link_group *lgr;
	int snum = cb_ctx->pos[1];
	int rc = 0, num = 0;

	spin_lock_bh(&dev->lgr_lock);
	list_for_each_entry(lgr, &dev->lgr_list, list) {
		if (!lgr->is_smcd)
			continue;
		if (num < snum)
			goto next;
		rc = smc_nl_fill_smcd_lgr(lgr, skb, cb);
		if (rc)
			goto errout;
next:
		num++;
	}
errout:
	spin_unlock_bh(&dev->lgr_lock);
	cb_ctx->pos[1] = num;
	return rc;
}

static int smc_nl_fill_smcd_dev(struct smcd_dev_list *dev_list,
				struct sk_buff *skb,
				struct netlink_callback *cb)
{
	struct smc_nl_dmp_ctx *cb_ctx = smc_nl_dmp_ctx(cb);
	struct smcd_dev *smcd_dev;
	int snum = cb_ctx->pos[0];
	int rc = 0, num = 0;

	mutex_lock(&dev_list->mutex);
	list_for_each_entry(smcd_dev, &dev_list->list, list) {
		if (list_empty(&smcd_dev->lgr_list))
			continue;
		if (num < snum)
			goto next;
		rc = smc_nl_handle_smcd_lgr(smcd_dev, skb, cb);
		if (rc)
			goto errout;
next:
		num++;
	}
errout:
	mutex_unlock(&dev_list->mutex);
	cb_ctx->pos[0] = num;
	return rc;
}

int smcr_nl_get_lgr(struct sk_buff *skb, struct netlink_callback *cb)
{
	bool list_links = false;

	smc_nl_fill_lgr_list(&smc_lgr_list, skb, cb, list_links);
	return skb->len;
}

int smcr_nl_get_link(struct sk_buff *skb, struct netlink_callback *cb)
{
	bool list_links = true;

	smc_nl_fill_lgr_list(&smc_lgr_list, skb, cb, list_links);
	return skb->len;
}

int smcd_nl_get_lgr(struct sk_buff *skb, struct netlink_callback *cb)
{
	smc_nl_fill_smcd_dev(&smcd_dev_list, skb, cb);
	return skb->len;
}

void smc_lgr_cleanup_early(struct smc_connection *conn)
{
	struct smc_link_group *lgr = conn->lgr;
	spinlock_t *lgr_lock;

	if (!lgr)
		return;

	smc_conn_free(conn);
	smc_lgr_list_head(lgr, &lgr_lock);
	spin_lock_bh(lgr_lock);
	/* do not use this link group for new connections */
	if (!list_empty(&lgr->list))
		list_del_init(&lgr->list);
	spin_unlock_bh(lgr_lock);
	__smc_lgr_terminate(lgr, true);
}

static void smcr_lgr_link_deactivate_all(struct smc_link_group *lgr)
{
	int i;

	for (i = 0; i < SMC_LINKS_PER_LGR_MAX; i++) {
		struct smc_link *lnk = &lgr->lnk[i];

		if (smc_link_sendable(lnk))
			lnk->state = SMC_LNK_INACTIVE;
	}
	wake_up_all(&lgr->llc_msg_waiter);
	wake_up_all(&lgr->llc_flow_waiter);
}

static void smc_lgr_free(struct smc_link_group *lgr);

static void smc_lgr_free_work(struct work_struct *work)
{
	struct smc_link_group *lgr = container_of(to_delayed_work(work),
						  struct smc_link_group,
						  free_work);
	spinlock_t *lgr_lock;
	bool conns;

	smc_lgr_list_head(lgr, &lgr_lock);
	spin_lock_bh(lgr_lock);
	if (lgr->freeing) {
		spin_unlock_bh(lgr_lock);
		return;
	}
	read_lock_bh(&lgr->conns_lock);
	conns = RB_EMPTY_ROOT(&lgr->conns_all);
	read_unlock_bh(&lgr->conns_lock);
	if (!conns) { /* number of lgr connections is no longer zero */
		spin_unlock_bh(lgr_lock);
		return;
	}
	list_del_init(&lgr->list); /* remove from smc_lgr_list */
	lgr->freeing = 1; /* this instance does the freeing, no new schedule */
	spin_unlock_bh(lgr_lock);
	cancel_delayed_work(&lgr->free_work);

	if (!lgr->is_smcd && !lgr->terminating)
		smc_llc_send_link_delete_all(lgr, true,
					     SMC_LLC_DEL_PROG_INIT_TERM);
	if (lgr->is_smcd && !lgr->terminating)
		smc_ism_signal_shutdown(lgr);
	if (!lgr->is_smcd)
		smcr_lgr_link_deactivate_all(lgr);
	smc_lgr_free(lgr);
}

static void smc_lgr_terminate_work(struct work_struct *work)
{
	struct smc_link_group *lgr = container_of(work, struct smc_link_group,
						  terminate_work);

	__smc_lgr_terminate(lgr, true);
}

/* return next unique link id for the lgr */
static u8 smcr_next_link_id(struct smc_link_group *lgr)
{
	u8 link_id;
	int i;

	while (1) {
again:
		link_id = ++lgr->next_link_id;
		if (!link_id)	/* skip zero as link_id */
			link_id = ++lgr->next_link_id;
		for (i = 0; i < SMC_LINKS_PER_LGR_MAX; i++) {
			if (smc_link_usable(&lgr->lnk[i]) &&
			    lgr->lnk[i].link_id == link_id)
				goto again;
		}
		break;
	}
	return link_id;
}

static void smcr_copy_dev_info_to_link(struct smc_link *link)
{
	struct smc_ib_device *smcibdev = link->smcibdev;

	snprintf(link->ibname, sizeof(link->ibname), "%s",
		 smcibdev->ibdev->name);
	link->ndev_ifidx = smcibdev->ndev_ifidx[link->ibport - 1];
}

int smcr_link_init(struct smc_link_group *lgr, struct smc_link *lnk,
		   u8 link_idx, struct smc_init_info *ini)
{
	struct smc_ib_device *smcibdev;
	u8 rndvec[3];
	int rc;

	if (lgr->smc_version == SMC_V2) {
		lnk->smcibdev = ini->smcrv2.ib_dev_v2;
		lnk->ibport = ini->smcrv2.ib_port_v2;
	} else {
		lnk->smcibdev = ini->ib_dev;
		lnk->ibport = ini->ib_port;
	}
	get_device(&lnk->smcibdev->ibdev->dev);
	atomic_inc(&lnk->smcibdev->lnk_cnt);
	lnk->path_mtu = lnk->smcibdev->pattr[lnk->ibport - 1].active_mtu;
	lnk->link_id = smcr_next_link_id(lgr);
	lnk->lgr = lgr;
	lnk->link_idx = link_idx;
	smc_ibdev_cnt_inc(lnk);
	smcr_copy_dev_info_to_link(lnk);
	atomic_set(&lnk->conn_cnt, 0);
	smc_llc_link_set_uid(lnk);
	INIT_WORK(&lnk->link_down_wrk, smc_link_down_work);
	if (!lnk->smcibdev->initialized) {
		rc = (int)smc_ib_setup_per_ibdev(lnk->smcibdev);
		if (rc)
			goto out;
	}
	get_random_bytes(rndvec, sizeof(rndvec));
	lnk->psn_initial = rndvec[0] + (rndvec[1] << 8) +
		(rndvec[2] << 16);
	rc = smc_ib_determine_gid(lnk->smcibdev, lnk->ibport,
				  ini->vlan_id, lnk->gid, &lnk->sgid_index,
				  lgr->smc_version == SMC_V2 ?
						  &ini->smcrv2 : NULL);
	if (rc)
		goto out;
	rc = smc_llc_link_init(lnk);
	if (rc)
		goto out;
	rc = smc_wr_alloc_link_mem(lnk);
	if (rc)
		goto clear_llc_lnk;
	rc = smc_ib_create_protection_domain(lnk);
	if (rc)
		goto free_link_mem;
	rc = smc_ib_create_queue_pair(lnk);
	if (rc)
		goto dealloc_pd;
	rc = smc_wr_create_link(lnk);
	if (rc)
		goto destroy_qp;
	lnk->state = SMC_LNK_ACTIVATING;
	return 0;

destroy_qp:
	smc_ib_destroy_queue_pair(lnk);
dealloc_pd:
	smc_ib_dealloc_protection_domain(lnk);
free_link_mem:
	smc_wr_free_link_mem(lnk);
clear_llc_lnk:
	smc_llc_link_clear(lnk, false);
out:
	smc_ibdev_cnt_dec(lnk);
	put_device(&lnk->smcibdev->ibdev->dev);
	smcibdev = lnk->smcibdev;
	memset(lnk, 0, sizeof(struct smc_link));
	lnk->state = SMC_LNK_UNUSED;
	if (!atomic_dec_return(&smcibdev->lnk_cnt))
		wake_up(&smcibdev->lnks_deleted);
	return rc;
}

/* create a new SMC link group */
static int smc_lgr_create(struct smc_sock *smc, struct smc_init_info *ini)
{
	struct smc_link_group *lgr;
	struct list_head *lgr_list;
	struct smc_link *lnk;
	spinlock_t *lgr_lock;
	u8 link_idx;
	int rc = 0;
	int i;

	if (ini->is_smcd && ini->vlan_id) {
		if (smc_ism_get_vlan(ini->ism_dev[ini->ism_selected],
				     ini->vlan_id)) {
			rc = SMC_CLC_DECL_ISMVLANERR;
			goto out;
		}
	}

	lgr = kzalloc(sizeof(*lgr), GFP_KERNEL);
	if (!lgr) {
		rc = SMC_CLC_DECL_MEM;
		goto ism_put_vlan;
	}
	lgr->tx_wq = alloc_workqueue("smc_tx_wq-%*phN", 0, 0,
				     SMC_LGR_ID_SIZE, &lgr->id);
	if (!lgr->tx_wq) {
		rc = -ENOMEM;
		goto free_lgr;
	}
	lgr->is_smcd = ini->is_smcd;
	lgr->sync_err = 0;
	lgr->terminating = 0;
	lgr->freeing = 0;
	lgr->vlan_id = ini->vlan_id;
	mutex_init(&lgr->sndbufs_lock);
	mutex_init(&lgr->rmbs_lock);
	rwlock_init(&lgr->conns_lock);
	for (i = 0; i < SMC_RMBE_SIZES; i++) {
		INIT_LIST_HEAD(&lgr->sndbufs[i]);
		INIT_LIST_HEAD(&lgr->rmbs[i]);
	}
	lgr->next_link_id = 0;
	smc_lgr_list.num += SMC_LGR_NUM_INCR;
	memcpy(&lgr->id, (u8 *)&smc_lgr_list.num, SMC_LGR_ID_SIZE);
	INIT_DELAYED_WORK(&lgr->free_work, smc_lgr_free_work);
	INIT_WORK(&lgr->terminate_work, smc_lgr_terminate_work);
	lgr->conns_all = RB_ROOT;
	if (ini->is_smcd) {
		/* SMC-D specific settings */
		get_device(&ini->ism_dev[ini->ism_selected]->dev);
		lgr->peer_gid = ini->ism_peer_gid[ini->ism_selected];
		lgr->smcd = ini->ism_dev[ini->ism_selected];
		lgr_list = &ini->ism_dev[ini->ism_selected]->lgr_list;
		lgr_lock = &lgr->smcd->lgr_lock;
		lgr->smc_version = ini->smcd_version;
		lgr->peer_shutdown = 0;
		atomic_inc(&ini->ism_dev[ini->ism_selected]->lgr_cnt);
	} else {
		/* SMC-R specific settings */
		struct smc_ib_device *ibdev;
		int ibport;

		lgr->role = smc->listen_smc ? SMC_SERV : SMC_CLNT;
		lgr->smc_version = ini->smcr_version;
		memcpy(lgr->peer_systemid, ini->peer_systemid,
		       SMC_SYSTEMID_LEN);
		if (lgr->smc_version == SMC_V2) {
			ibdev = ini->smcrv2.ib_dev_v2;
			ibport = ini->smcrv2.ib_port_v2;
			lgr->saddr = ini->smcrv2.saddr;
			lgr->uses_gateway = ini->smcrv2.uses_gateway;
			memcpy(lgr->nexthop_mac, ini->smcrv2.nexthop_mac,
			       ETH_ALEN);
		} else {
			ibdev = ini->ib_dev;
			ibport = ini->ib_port;
		}
		memcpy(lgr->pnet_id, ibdev->pnetid[ibport - 1],
		       SMC_MAX_PNETID_LEN);
		if (smc_wr_alloc_lgr_mem(lgr))
			goto free_wq;
		smc_llc_lgr_init(lgr, smc);

		link_idx = SMC_SINGLE_LINK;
		lnk = &lgr->lnk[link_idx];
		rc = smcr_link_init(lgr, lnk, link_idx, ini);
		if (rc) {
			smc_wr_free_lgr_mem(lgr);
			goto free_wq;
		}
		lgr_list = &smc_lgr_list.list;
		lgr_lock = &smc_lgr_list.lock;
		atomic_inc(&lgr_cnt);
	}
	smc->conn.lgr = lgr;
	spin_lock_bh(lgr_lock);
	list_add_tail(&lgr->list, lgr_list);
	spin_unlock_bh(lgr_lock);
	return 0;

free_wq:
	destroy_workqueue(lgr->tx_wq);
free_lgr:
	kfree(lgr);
ism_put_vlan:
	if (ini->is_smcd && ini->vlan_id)
		smc_ism_put_vlan(ini->ism_dev[ini->ism_selected], ini->vlan_id);
out:
	if (rc < 0) {
		if (rc == -ENOMEM)
			rc = SMC_CLC_DECL_MEM;
		else
			rc = SMC_CLC_DECL_INTERR;
	}
	return rc;
}

static int smc_write_space(struct smc_connection *conn)
{
	int buffer_len = conn->peer_rmbe_size;
	union smc_host_cursor prod;
	union smc_host_cursor cons;
	int space;

	smc_curs_copy(&prod, &conn->local_tx_ctrl.prod, conn);
	smc_curs_copy(&cons, &conn->local_rx_ctrl.cons, conn);
	/* determine rx_buf space */
	space = buffer_len - smc_curs_diff(buffer_len, &cons, &prod);
	return space;
}

static int smc_switch_cursor(struct smc_sock *smc, struct smc_cdc_tx_pend *pend,
			     struct smc_wr_buf *wr_buf)
{
	struct smc_connection *conn = &smc->conn;
	union smc_host_cursor cons, fin;
	int rc = 0;
	int diff;

	smc_curs_copy(&conn->tx_curs_sent, &conn->tx_curs_fin, conn);
	smc_curs_copy(&fin, &conn->local_tx_ctrl_fin, conn);
	/* set prod cursor to old state, enforce tx_rdma_writes() */
	smc_curs_copy(&conn->local_tx_ctrl.prod, &fin, conn);
	smc_curs_copy(&cons, &conn->local_rx_ctrl.cons, conn);

	if (smc_curs_comp(conn->peer_rmbe_size, &cons, &fin) < 0) {
		/* cons cursor advanced more than fin, and prod was set
		 * fin above, so now prod is smaller than cons. Fix that.
		 */
		diff = smc_curs_diff(conn->peer_rmbe_size, &fin, &cons);
		smc_curs_add(conn->sndbuf_desc->len,
			     &conn->tx_curs_sent, diff);
		smc_curs_add(conn->sndbuf_desc->len,
			     &conn->tx_curs_fin, diff);

		smp_mb__before_atomic();
		atomic_add(diff, &conn->sndbuf_space);
		smp_mb__after_atomic();

		smc_curs_add(conn->peer_rmbe_size,
			     &conn->local_tx_ctrl.prod, diff);
		smc_curs_add(conn->peer_rmbe_size,
			     &conn->local_tx_ctrl_fin, diff);
	}
	/* recalculate, value is used by tx_rdma_writes() */
	atomic_set(&smc->conn.peer_rmbe_space, smc_write_space(conn));

	if (smc->sk.sk_state != SMC_INIT &&
	    smc->sk.sk_state != SMC_CLOSED) {
		rc = smcr_cdc_msg_send_validation(conn, pend, wr_buf);
		if (!rc) {
			queue_delayed_work(conn->lgr->tx_wq, &conn->tx_work, 0);
			smc->sk.sk_data_ready(&smc->sk);
		}
	} else {
		smc_wr_tx_put_slot(conn->lnk,
				   (struct smc_wr_tx_pend_priv *)pend);
	}
	return rc;
}

void smc_switch_link_and_count(struct smc_connection *conn,
			       struct smc_link *to_lnk)
{
	atomic_dec(&conn->lnk->conn_cnt);
	conn->lnk = to_lnk;
	atomic_inc(&conn->lnk->conn_cnt);
}

struct smc_link *smc_switch_conns(struct smc_link_group *lgr,
				  struct smc_link *from_lnk, bool is_dev_err)
{
	struct smc_link *to_lnk = NULL;
	struct smc_cdc_tx_pend *pend;
	struct smc_connection *conn;
	struct smc_wr_buf *wr_buf;
	struct smc_sock *smc;
	struct rb_node *node;
	int i, rc = 0;

	/* link is inactive, wake up tx waiters */
	smc_wr_wakeup_tx_wait(from_lnk);

	for (i = 0; i < SMC_LINKS_PER_LGR_MAX; i++) {
		if (!smc_link_active(&lgr->lnk[i]) || i == from_lnk->link_idx)
			continue;
		if (is_dev_err && from_lnk->smcibdev == lgr->lnk[i].smcibdev &&
		    from_lnk->ibport == lgr->lnk[i].ibport) {
			continue;
		}
		to_lnk = &lgr->lnk[i];
		break;
	}
	if (!to_lnk || !smc_wr_tx_link_hold(to_lnk)) {
		smc_lgr_terminate_sched(lgr);
		return NULL;
	}
again:
	read_lock_bh(&lgr->conns_lock);
	for (node = rb_first(&lgr->conns_all); node; node = rb_next(node)) {
		conn = rb_entry(node, struct smc_connection, alert_node);
		if (conn->lnk != from_lnk)
			continue;
		smc = container_of(conn, struct smc_sock, conn);
		/* conn->lnk not yet set in SMC_INIT state */
		if (smc->sk.sk_state == SMC_INIT)
			continue;
		if (smc->sk.sk_state == SMC_CLOSED ||
		    smc->sk.sk_state == SMC_PEERCLOSEWAIT1 ||
		    smc->sk.sk_state == SMC_PEERCLOSEWAIT2 ||
		    smc->sk.sk_state == SMC_APPFINCLOSEWAIT ||
		    smc->sk.sk_state == SMC_APPCLOSEWAIT1 ||
		    smc->sk.sk_state == SMC_APPCLOSEWAIT2 ||
		    smc->sk.sk_state == SMC_PEERFINCLOSEWAIT ||
		    smc->sk.sk_state == SMC_PEERABORTWAIT ||
		    smc->sk.sk_state == SMC_PROCESSABORT) {
			spin_lock_bh(&conn->send_lock);
			smc_switch_link_and_count(conn, to_lnk);
			spin_unlock_bh(&conn->send_lock);
			continue;
		}
		sock_hold(&smc->sk);
		read_unlock_bh(&lgr->conns_lock);
		/* pre-fetch buffer outside of send_lock, might sleep */
		rc = smc_cdc_get_free_slot(conn, to_lnk, &wr_buf, NULL, &pend);
		if (rc)
			goto err_out;
		/* avoid race with smcr_tx_sndbuf_nonempty() */
		spin_lock_bh(&conn->send_lock);
		smc_switch_link_and_count(conn, to_lnk);
		rc = smc_switch_cursor(smc, pend, wr_buf);
		spin_unlock_bh(&conn->send_lock);
		sock_put(&smc->sk);
		if (rc)
			goto err_out;
		goto again;
	}
	read_unlock_bh(&lgr->conns_lock);
	smc_wr_tx_link_put(to_lnk);
	return to_lnk;

err_out:
	smcr_link_down_cond_sched(to_lnk);
	smc_wr_tx_link_put(to_lnk);
	return NULL;
}

static void smcr_buf_unuse(struct smc_buf_desc *rmb_desc,
			   struct smc_link_group *lgr)
{
	int rc;

	if (rmb_desc->is_conf_rkey && !list_empty(&lgr->list)) {
		/* unregister rmb with peer */
		rc = smc_llc_flow_initiate(lgr, SMC_LLC_FLOW_RKEY);
		if (!rc) {
			/* protect against smc_llc_cli_rkey_exchange() */
			mutex_lock(&lgr->llc_conf_mutex);
			smc_llc_do_delete_rkey(lgr, rmb_desc);
			rmb_desc->is_conf_rkey = false;
			mutex_unlock(&lgr->llc_conf_mutex);
			smc_llc_flow_stop(lgr, &lgr->llc_flow_lcl);
		}
	}

	if (rmb_desc->is_reg_err) {
		/* buf registration failed, reuse not possible */
		mutex_lock(&lgr->rmbs_lock);
		list_del(&rmb_desc->list);
		mutex_unlock(&lgr->rmbs_lock);

		smc_buf_free(lgr, true, rmb_desc);
	} else {
		rmb_desc->used = 0;
	}
}

static void smc_buf_unuse(struct smc_connection *conn,
			  struct smc_link_group *lgr)
{
	if (conn->sndbuf_desc)
		conn->sndbuf_desc->used = 0;
	if (conn->rmb_desc && lgr->is_smcd)
		conn->rmb_desc->used = 0;
	else if (conn->rmb_desc)
		smcr_buf_unuse(conn->rmb_desc, lgr);
}

/* remove a finished connection from its link group */
void smc_conn_free(struct smc_connection *conn)
{
	struct smc_link_group *lgr = conn->lgr;

	if (!lgr)
		return;
	if (lgr->is_smcd) {
		if (!list_empty(&lgr->list))
			smc_ism_unset_conn(conn);
		tasklet_kill(&conn->rx_tsklet);
	} else {
		smc_cdc_wait_pend_tx_wr(conn);
		if (current_work() != &conn->abort_work)
			cancel_work_sync(&conn->abort_work);
	}
	if (!list_empty(&lgr->list)) {
		smc_lgr_unregister_conn(conn);
		smc_buf_unuse(conn, lgr); /* allow buffer reuse */
	}

	if (!lgr->conns_num)
		smc_lgr_schedule_free_work(lgr);
}

/* unregister a link from a buf_desc */
static void smcr_buf_unmap_link(struct smc_buf_desc *buf_desc, bool is_rmb,
				struct smc_link *lnk)
{
	if (is_rmb)
		buf_desc->is_reg_mr[lnk->link_idx] = false;
	if (!buf_desc->is_map_ib[lnk->link_idx])
		return;
	if (is_rmb) {
		if (buf_desc->mr_rx[lnk->link_idx]) {
			smc_ib_put_memory_region(
					buf_desc->mr_rx[lnk->link_idx]);
			buf_desc->mr_rx[lnk->link_idx] = NULL;
		}
		smc_ib_buf_unmap_sg(lnk, buf_desc, DMA_FROM_DEVICE);
	} else {
		smc_ib_buf_unmap_sg(lnk, buf_desc, DMA_TO_DEVICE);
	}
	sg_free_table(&buf_desc->sgt[lnk->link_idx]);
	buf_desc->is_map_ib[lnk->link_idx] = false;
}

/* unmap all buffers of lgr for a deleted link */
static void smcr_buf_unmap_lgr(struct smc_link *lnk)
{
	struct smc_link_group *lgr = lnk->lgr;
	struct smc_buf_desc *buf_desc, *bf;
	int i;

	for (i = 0; i < SMC_RMBE_SIZES; i++) {
		mutex_lock(&lgr->rmbs_lock);
		list_for_each_entry_safe(buf_desc, bf, &lgr->rmbs[i], list)
			smcr_buf_unmap_link(buf_desc, true, lnk);
		mutex_unlock(&lgr->rmbs_lock);
		mutex_lock(&lgr->sndbufs_lock);
		list_for_each_entry_safe(buf_desc, bf, &lgr->sndbufs[i],
					 list)
			smcr_buf_unmap_link(buf_desc, false, lnk);
		mutex_unlock(&lgr->sndbufs_lock);
	}
}

static void smcr_rtoken_clear_link(struct smc_link *lnk)
{
	struct smc_link_group *lgr = lnk->lgr;
	int i;

	for (i = 0; i < SMC_RMBS_PER_LGR_MAX; i++) {
		lgr->rtokens[i][lnk->link_idx].rkey = 0;
		lgr->rtokens[i][lnk->link_idx].dma_addr = 0;
	}
}

/* must be called under lgr->llc_conf_mutex lock */
void smcr_link_clear(struct smc_link *lnk, bool log)
{
	struct smc_ib_device *smcibdev;

	if (!lnk->lgr || lnk->state == SMC_LNK_UNUSED)
		return;
	lnk->peer_qpn = 0;
	smc_llc_link_clear(lnk, log);
	smcr_buf_unmap_lgr(lnk);
	smcr_rtoken_clear_link(lnk);
	smc_ib_modify_qp_error(lnk);
	smc_wr_free_link(lnk);
	smc_ib_destroy_queue_pair(lnk);
	smc_ib_dealloc_protection_domain(lnk);
	smc_wr_free_link_mem(lnk);
	smc_ibdev_cnt_dec(lnk);
	put_device(&lnk->smcibdev->ibdev->dev);
	smcibdev = lnk->smcibdev;
	memset(lnk, 0, sizeof(struct smc_link));
	lnk->state = SMC_LNK_UNUSED;
	if (!atomic_dec_return(&smcibdev->lnk_cnt))
		wake_up(&smcibdev->lnks_deleted);
}

static void smcr_buf_free(struct smc_link_group *lgr, bool is_rmb,
			  struct smc_buf_desc *buf_desc)
{
	int i;

	for (i = 0; i < SMC_LINKS_PER_LGR_MAX; i++)
		smcr_buf_unmap_link(buf_desc, is_rmb, &lgr->lnk[i]);

	if (buf_desc->pages)
		__free_pages(buf_desc->pages, buf_desc->order);
	kfree(buf_desc);
}

static void smcd_buf_free(struct smc_link_group *lgr, bool is_dmb,
			  struct smc_buf_desc *buf_desc)
{
	if (is_dmb) {
		/* restore original buf len */
		buf_desc->len += sizeof(struct smcd_cdc_msg);
		smc_ism_unregister_dmb(lgr->smcd, buf_desc);
	} else {
		kfree(buf_desc->cpu_addr);
	}
	kfree(buf_desc);
}

static void smc_buf_free(struct smc_link_group *lgr, bool is_rmb,
			 struct smc_buf_desc *buf_desc)
{
	if (lgr->is_smcd)
		smcd_buf_free(lgr, is_rmb, buf_desc);
	else
		smcr_buf_free(lgr, is_rmb, buf_desc);
}

static void __smc_lgr_free_bufs(struct smc_link_group *lgr, bool is_rmb)
{
	struct smc_buf_desc *buf_desc, *bf_desc;
	struct list_head *buf_list;
	int i;

	for (i = 0; i < SMC_RMBE_SIZES; i++) {
		if (is_rmb)
			buf_list = &lgr->rmbs[i];
		else
			buf_list = &lgr->sndbufs[i];
		list_for_each_entry_safe(buf_desc, bf_desc, buf_list,
					 list) {
			list_del(&buf_desc->list);
			smc_buf_free(lgr, is_rmb, buf_desc);
		}
	}
}

static void smc_lgr_free_bufs(struct smc_link_group *lgr)
{
	/* free send buffers */
	__smc_lgr_free_bufs(lgr, false);
	/* free rmbs */
	__smc_lgr_free_bufs(lgr, true);
}

/* remove a link group */
static void smc_lgr_free(struct smc_link_group *lgr)
{
	int i;

	if (!lgr->is_smcd) {
		mutex_lock(&lgr->llc_conf_mutex);
		for (i = 0; i < SMC_LINKS_PER_LGR_MAX; i++) {
			if (lgr->lnk[i].state != SMC_LNK_UNUSED)
				smcr_link_clear(&lgr->lnk[i], false);
		}
		mutex_unlock(&lgr->llc_conf_mutex);
		smc_llc_lgr_clear(lgr);
	}

	smc_lgr_free_bufs(lgr);
	destroy_workqueue(lgr->tx_wq);
	if (lgr->is_smcd) {
		smc_ism_put_vlan(lgr->smcd, lgr->vlan_id);
		put_device(&lgr->smcd->dev);
		if (!atomic_dec_return(&lgr->smcd->lgr_cnt))
			wake_up(&lgr->smcd->lgrs_deleted);
	} else {
		smc_wr_free_lgr_mem(lgr);
		if (!atomic_dec_return(&lgr_cnt))
			wake_up(&lgrs_deleted);
	}
	kfree(lgr);
}

static void smc_sk_wake_ups(struct smc_sock *smc)
{
	smc->sk.sk_write_space(&smc->sk);
	smc->sk.sk_data_ready(&smc->sk);
	smc->sk.sk_state_change(&smc->sk);
}

/* kill a connection */
static void smc_conn_kill(struct smc_connection *conn, bool soft)
{
	struct smc_sock *smc = container_of(conn, struct smc_sock, conn);

	if (conn->lgr->is_smcd && conn->lgr->peer_shutdown)
		conn->local_tx_ctrl.conn_state_flags.peer_conn_abort = 1;
	else
		smc_close_abort(conn);
	conn->killed = 1;
	smc->sk.sk_err = ECONNABORTED;
	smc_sk_wake_ups(smc);
	if (conn->lgr->is_smcd) {
		smc_ism_unset_conn(conn);
		if (soft)
			tasklet_kill(&conn->rx_tsklet);
		else
			tasklet_unlock_wait(&conn->rx_tsklet);
	} else {
		smc_cdc_wait_pend_tx_wr(conn);
	}
	smc_lgr_unregister_conn(conn);
	smc_close_active_abort(smc);
}

static void smc_lgr_cleanup(struct smc_link_group *lgr)
{
	if (lgr->is_smcd) {
		smc_ism_signal_shutdown(lgr);
	} else {
		u32 rsn = lgr->llc_termination_rsn;

		if (!rsn)
			rsn = SMC_LLC_DEL_PROG_INIT_TERM;
		smc_llc_send_link_delete_all(lgr, false, rsn);
		smcr_lgr_link_deactivate_all(lgr);
	}
}

/* terminate link group
 * @soft: true if link group shutdown can take its time
 *	  false if immediate link group shutdown is required
 */
static void __smc_lgr_terminate(struct smc_link_group *lgr, bool soft)
{
	struct smc_connection *conn;
	struct smc_sock *smc;
	struct rb_node *node;

	if (lgr->terminating)
		return;	/* lgr already terminating */
	/* cancel free_work sync, will terminate when lgr->freeing is set */
	cancel_delayed_work_sync(&lgr->free_work);
	lgr->terminating = 1;

	/* kill remaining link group connections */
	read_lock_bh(&lgr->conns_lock);
	node = rb_first(&lgr->conns_all);
	while (node) {
		read_unlock_bh(&lgr->conns_lock);
		conn = rb_entry(node, struct smc_connection, alert_node);
		smc = container_of(conn, struct smc_sock, conn);
		sock_hold(&smc->sk); /* sock_put below */
		lock_sock(&smc->sk);
		smc_conn_kill(conn, soft);
		release_sock(&smc->sk);
		sock_put(&smc->sk); /* sock_hold above */
		read_lock_bh(&lgr->conns_lock);
		node = rb_first(&lgr->conns_all);
	}
	read_unlock_bh(&lgr->conns_lock);
	smc_lgr_cleanup(lgr);
	smc_lgr_free(lgr);
}

/* unlink link group and schedule termination */
void smc_lgr_terminate_sched(struct smc_link_group *lgr)
{
	spinlock_t *lgr_lock;

	smc_lgr_list_head(lgr, &lgr_lock);
	spin_lock_bh(lgr_lock);
	if (list_empty(&lgr->list) || lgr->terminating || lgr->freeing) {
		spin_unlock_bh(lgr_lock);
		return;	/* lgr already terminating */
	}
	list_del_init(&lgr->list);
	lgr->freeing = 1;
	spin_unlock_bh(lgr_lock);
	schedule_work(&lgr->terminate_work);
}

/* Called when peer lgr shutdown (regularly or abnormally) is received */
void smc_smcd_terminate(struct smcd_dev *dev, u64 peer_gid, unsigned short vlan)
{
	struct smc_link_group *lgr, *l;
	LIST_HEAD(lgr_free_list);

	/* run common cleanup function and build free list */
	spin_lock_bh(&dev->lgr_lock);
	list_for_each_entry_safe(lgr, l, &dev->lgr_list, list) {
		if ((!peer_gid || lgr->peer_gid == peer_gid) &&
		    (vlan == VLAN_VID_MASK || lgr->vlan_id == vlan)) {
			if (peer_gid) /* peer triggered termination */
				lgr->peer_shutdown = 1;
			list_move(&lgr->list, &lgr_free_list);
			lgr->freeing = 1;
		}
	}
	spin_unlock_bh(&dev->lgr_lock);

	/* cancel the regular free workers and actually free lgrs */
	list_for_each_entry_safe(lgr, l, &lgr_free_list, list) {
		list_del_init(&lgr->list);
		schedule_work(&lgr->terminate_work);
	}
}

/* Called when an SMCD device is removed or the smc module is unloaded */
void smc_smcd_terminate_all(struct smcd_dev *smcd)
{
	struct smc_link_group *lgr, *lg;
	LIST_HEAD(lgr_free_list);

	spin_lock_bh(&smcd->lgr_lock);
	list_splice_init(&smcd->lgr_list, &lgr_free_list);
	list_for_each_entry(lgr, &lgr_free_list, list)
		lgr->freeing = 1;
	spin_unlock_bh(&smcd->lgr_lock);

	list_for_each_entry_safe(lgr, lg, &lgr_free_list, list) {
		list_del_init(&lgr->list);
		__smc_lgr_terminate(lgr, false);
	}

	if (atomic_read(&smcd->lgr_cnt))
		wait_event(smcd->lgrs_deleted, !atomic_read(&smcd->lgr_cnt));
}

/* Called when an SMCR device is removed or the smc module is unloaded.
 * If smcibdev is given, all SMCR link groups using this device are terminated.
 * If smcibdev is NULL, all SMCR link groups are terminated.
 *
 * We must wait here for QPs been destroyed before we destroy the CQs,
 * or we won't received any CQEs and cdc_pend_tx_wr cannot reach 0 thus
 * smc_sock cannot be released.
 */
void smc_smcr_terminate_all(struct smc_ib_device *smcibdev)
{
	struct smc_link_group *lgr, *lg;
	LIST_HEAD(lgr_free_list);
	LIST_HEAD(lgr_linkdown_list);
	int i;

	spin_lock_bh(&smc_lgr_list.lock);
	if (!smcibdev) {
		list_splice_init(&smc_lgr_list.list, &lgr_free_list);
		list_for_each_entry(lgr, &lgr_free_list, list)
			lgr->freeing = 1;
	} else {
		list_for_each_entry_safe(lgr, lg, &smc_lgr_list.list, list) {
			for (i = 0; i < SMC_LINKS_PER_LGR_MAX; i++) {
				if (lgr->lnk[i].smcibdev == smcibdev)
					list_move_tail(&lgr->list, &lgr_linkdown_list);
			}
		}
	}
	spin_unlock_bh(&smc_lgr_list.lock);

	list_for_each_entry_safe(lgr, lg, &lgr_free_list, list) {
		list_del_init(&lgr->list);
		smc_llc_set_termination_rsn(lgr, SMC_LLC_DEL_OP_INIT_TERM);
		__smc_lgr_terminate(lgr, false);
	}

	list_for_each_entry_safe(lgr, lg, &lgr_linkdown_list, list) {
		for (i = 0; i < SMC_LINKS_PER_LGR_MAX; i++) {
			if (lgr->lnk[i].smcibdev == smcibdev) {
				mutex_lock(&lgr->llc_conf_mutex);
				smcr_link_down_cond(&lgr->lnk[i]);
				mutex_unlock(&lgr->llc_conf_mutex);
			}
		}
	}

	if (smcibdev) {
		if (atomic_read(&smcibdev->lnk_cnt))
			wait_event(smcibdev->lnks_deleted,
				   !atomic_read(&smcibdev->lnk_cnt));
	} else {
		if (atomic_read(&lgr_cnt))
			wait_event(lgrs_deleted, !atomic_read(&lgr_cnt));
	}
}

/* set new lgr type and clear all asymmetric link tagging */
void smcr_lgr_set_type(struct smc_link_group *lgr, enum smc_lgr_type new_type)
{
	char *lgr_type = "";
	int i;

	for (i = 0; i < SMC_LINKS_PER_LGR_MAX; i++)
		if (smc_link_usable(&lgr->lnk[i]))
			lgr->lnk[i].link_is_asym = false;
	if (lgr->type == new_type)
		return;
	lgr->type = new_type;

	switch (lgr->type) {
	case SMC_LGR_NONE:
		lgr_type = "NONE";
		break;
	case SMC_LGR_SINGLE:
		lgr_type = "SINGLE";
		break;
	case SMC_LGR_SYMMETRIC:
		lgr_type = "SYMMETRIC";
		break;
	case SMC_LGR_ASYMMETRIC_PEER:
		lgr_type = "ASYMMETRIC_PEER";
		break;
	case SMC_LGR_ASYMMETRIC_LOCAL:
		lgr_type = "ASYMMETRIC_LOCAL";
		break;
	}
	pr_warn_ratelimited("smc: SMC-R lg %*phN state changed: "
			    "%s, pnetid %.16s\n", SMC_LGR_ID_SIZE, &lgr->id,
			    lgr_type, lgr->pnet_id);
}

/* set new lgr type and tag a link as asymmetric */
void smcr_lgr_set_type_asym(struct smc_link_group *lgr,
			    enum smc_lgr_type new_type, int asym_lnk_idx)
{
	smcr_lgr_set_type(lgr, new_type);
	lgr->lnk[asym_lnk_idx].link_is_asym = true;
}

/* abort connection, abort_work scheduled from tasklet context */
static void smc_conn_abort_work(struct work_struct *work)
{
	struct smc_connection *conn = container_of(work,
						   struct smc_connection,
						   abort_work);
	struct smc_sock *smc = container_of(conn, struct smc_sock, conn);

	lock_sock(&smc->sk);
	smc_conn_kill(conn, true);
	release_sock(&smc->sk);
	sock_put(&smc->sk); /* sock_hold done by schedulers of abort_work */
}

void smcr_port_add(struct smc_ib_device *smcibdev, u8 ibport)
{
	struct smc_link_group *lgr, *n;

	list_for_each_entry_safe(lgr, n, &smc_lgr_list.list, list) {
		struct smc_link *link;

		if (strncmp(smcibdev->pnetid[ibport - 1], lgr->pnet_id,
			    SMC_MAX_PNETID_LEN) ||
		    lgr->type == SMC_LGR_SYMMETRIC ||
		    lgr->type == SMC_LGR_ASYMMETRIC_PEER)
			continue;

		/* trigger local add link processing */
		link = smc_llc_usable_link(lgr);
		if (link)
			smc_llc_add_link_local(link);
	}
}

/* link is down - switch connections to alternate link,
 * must be called under lgr->llc_conf_mutex lock
 */
static void smcr_link_down(struct smc_link *lnk)
{
	struct smc_link_group *lgr = lnk->lgr;
	struct smc_link *to_lnk;
	int del_link_id;

	if (!lgr || lnk->state == SMC_LNK_UNUSED || list_empty(&lgr->list))
		return;

	to_lnk = smc_switch_conns(lgr, lnk, true);
	if (!to_lnk) { /* no backup link available */
		smcr_link_clear(lnk, true);
		return;
	}
	smcr_lgr_set_type(lgr, SMC_LGR_SINGLE);
	del_link_id = lnk->link_id;

	if (lgr->role == SMC_SERV) {
		/* trigger local delete link processing */
		smc_llc_srv_delete_link_local(to_lnk, del_link_id);
	} else {
		if (lgr->llc_flow_lcl.type != SMC_LLC_FLOW_NONE) {
			/* another llc task is ongoing */
			mutex_unlock(&lgr->llc_conf_mutex);
			wait_event_timeout(lgr->llc_flow_waiter,
				(list_empty(&lgr->list) ||
				 lgr->llc_flow_lcl.type == SMC_LLC_FLOW_NONE),
				SMC_LLC_WAIT_TIME);
			mutex_lock(&lgr->llc_conf_mutex);
		}
		if (!list_empty(&lgr->list)) {
			smc_llc_send_delete_link(to_lnk, del_link_id,
						 SMC_LLC_REQ, true,
						 SMC_LLC_DEL_LOST_PATH);
			smcr_link_clear(lnk, true);
		}
		wake_up(&lgr->llc_flow_waiter);	/* wake up next waiter */
	}
}

/* must be called under lgr->llc_conf_mutex lock */
void smcr_link_down_cond(struct smc_link *lnk)
{
	if (smc_link_downing(&lnk->state)) {
		trace_smcr_link_down(lnk, __builtin_return_address(0));
		smcr_link_down(lnk);
	}
}

/* will get the lgr->llc_conf_mutex lock */
void smcr_link_down_cond_sched(struct smc_link *lnk)
{
	if (smc_link_downing(&lnk->state)) {
		trace_smcr_link_down(lnk, __builtin_return_address(0));
		schedule_work(&lnk->link_down_wrk);
	}
}

void smcr_port_err(struct smc_ib_device *smcibdev, u8 ibport)
{
	struct smc_link_group *lgr, *n;
	int i;

	list_for_each_entry_safe(lgr, n, &smc_lgr_list.list, list) {
		if (strncmp(smcibdev->pnetid[ibport - 1], lgr->pnet_id,
			    SMC_MAX_PNETID_LEN))
			continue; /* lgr is not affected */
		if (list_empty(&lgr->list))
			continue;
		for (i = 0; i < SMC_LINKS_PER_LGR_MAX; i++) {
			struct smc_link *lnk = &lgr->lnk[i];

			if (smc_link_usable(lnk) &&
			    lnk->smcibdev == smcibdev && lnk->ibport == ibport)
				smcr_link_down_cond_sched(lnk);
		}
	}
}

static void smc_link_down_work(struct work_struct *work)
{
	struct smc_link *link = container_of(work, struct smc_link,
					     link_down_wrk);
	struct smc_link_group *lgr = link->lgr;

	if (list_empty(&lgr->list))
		return;
	wake_up_all(&lgr->llc_msg_waiter);
	mutex_lock(&lgr->llc_conf_mutex);
	smcr_link_down(link);
	mutex_unlock(&lgr->llc_conf_mutex);
}

static int smc_vlan_by_tcpsk_walk(struct net_device *lower_dev,
				  struct netdev_nested_priv *priv)
{
	unsigned short *vlan_id = (unsigned short *)priv->data;

	if (is_vlan_dev(lower_dev)) {
		*vlan_id = vlan_dev_vlan_id(lower_dev);
		return 1;
	}

	return 0;
}

/* Determine vlan of internal TCP socket. */
int smc_vlan_by_tcpsk(struct socket *clcsock, struct smc_init_info *ini)
{
	struct dst_entry *dst = sk_dst_get(clcsock->sk);
	struct netdev_nested_priv priv;
	struct net_device *ndev;
	int rc = 0;

	ini->vlan_id = 0;
	if (!dst) {
		rc = -ENOTCONN;
		goto out;
	}
	if (!dst->dev) {
		rc = -ENODEV;
		goto out_rel;
	}

	ndev = dst->dev;
	if (is_vlan_dev(ndev)) {
		ini->vlan_id = vlan_dev_vlan_id(ndev);
		goto out_rel;
	}

	priv.data = (void *)&ini->vlan_id;
	rtnl_lock();
	netdev_walk_all_lower_dev(ndev, smc_vlan_by_tcpsk_walk, &priv);
	rtnl_unlock();

out_rel:
	dst_release(dst);
out:
	return rc;
}

static bool smcr_lgr_match(struct smc_link_group *lgr, u8 smcr_version,
			   u8 peer_systemid[],
			   u8 peer_gid[],
			   u8 peer_mac_v1[],
			   enum smc_lgr_role role, u32 clcqpn)
{
	int i;

	if (memcmp(lgr->peer_systemid, peer_systemid, SMC_SYSTEMID_LEN) ||
	    lgr->role != role)
		return false;

	for (i = 0; i < SMC_LINKS_PER_LGR_MAX; i++) {
		if (!smc_link_active(&lgr->lnk[i]))
			continue;
		if ((lgr->role == SMC_SERV || lgr->lnk[i].peer_qpn == clcqpn) &&
		    !memcmp(lgr->lnk[i].peer_gid, peer_gid, SMC_GID_SIZE) &&
		    (smcr_version == SMC_V2 ||
		     !memcmp(lgr->lnk[i].peer_mac, peer_mac_v1, ETH_ALEN)))
			return true;
	}
	return false;
}

static bool smcd_lgr_match(struct smc_link_group *lgr,
			   struct smcd_dev *smcismdev, u64 peer_gid)
{
	return lgr->peer_gid == peer_gid && lgr->smcd == smcismdev;
}

/* create a new SMC connection (and a new link group if necessary) */
int smc_conn_create(struct smc_sock *smc, struct smc_init_info *ini)
{
	struct smc_connection *conn = &smc->conn;
	struct list_head *lgr_list;
	struct smc_link_group *lgr;
	enum smc_lgr_role role;
	spinlock_t *lgr_lock;
	int rc = 0;

	lgr_list = ini->is_smcd ? &ini->ism_dev[ini->ism_selected]->lgr_list :
				  &smc_lgr_list.list;
	lgr_lock = ini->is_smcd ? &ini->ism_dev[ini->ism_selected]->lgr_lock :
				  &smc_lgr_list.lock;
	ini->first_contact_local = 1;
	role = smc->listen_smc ? SMC_SERV : SMC_CLNT;
	if (role == SMC_CLNT && ini->first_contact_peer)
		/* create new link group as well */
		goto create;

	/* determine if an existing link group can be reused */
	spin_lock_bh(lgr_lock);
	list_for_each_entry(lgr, lgr_list, list) {
		write_lock_bh(&lgr->conns_lock);
		if ((ini->is_smcd ?
		     smcd_lgr_match(lgr, ini->ism_dev[ini->ism_selected],
				    ini->ism_peer_gid[ini->ism_selected]) :
		     smcr_lgr_match(lgr, ini->smcr_version,
				    ini->peer_systemid,
				    ini->peer_gid, ini->peer_mac, role,
				    ini->ib_clcqpn)) &&
		    !lgr->sync_err &&
		    (ini->smcd_version == SMC_V2 ||
		     lgr->vlan_id == ini->vlan_id) &&
		    (role == SMC_CLNT || ini->is_smcd ||
		     lgr->conns_num < SMC_RMBS_PER_LGR_MAX)) {
			/* link group found */
			ini->first_contact_local = 0;
			conn->lgr = lgr;
			rc = smc_lgr_register_conn(conn, false);
			write_unlock_bh(&lgr->conns_lock);
			if (!rc && delayed_work_pending(&lgr->free_work))
				cancel_delayed_work(&lgr->free_work);
			break;
		}
		write_unlock_bh(&lgr->conns_lock);
	}
	spin_unlock_bh(lgr_lock);
	if (rc)
		return rc;

	if (role == SMC_CLNT && !ini->first_contact_peer &&
	    ini->first_contact_local) {
		/* Server reuses a link group, but Client wants to start
		 * a new one
		 * send out_of_sync decline, reason synchr. error
		 */
		return SMC_CLC_DECL_SYNCERR;
	}

create:
	if (ini->first_contact_local) {
		rc = smc_lgr_create(smc, ini);
		if (rc)
			goto out;
		lgr = conn->lgr;
		write_lock_bh(&lgr->conns_lock);
		rc = smc_lgr_register_conn(conn, true);
		write_unlock_bh(&lgr->conns_lock);
		if (rc)
			goto out;
	}
	conn->local_tx_ctrl.common.type = SMC_CDC_MSG_TYPE;
	conn->local_tx_ctrl.len = SMC_WR_TX_SIZE;
	conn->urg_state = SMC_URG_READ;
	init_waitqueue_head(&conn->cdc_pend_tx_wq);
	INIT_WORK(&smc->conn.abort_work, smc_conn_abort_work);
	if (ini->is_smcd) {
		conn->rx_off = sizeof(struct smcd_cdc_msg);
		smcd_cdc_rx_init(conn); /* init tasklet for this conn */
	} else {
		conn->rx_off = 0;
	}
#ifndef KERNEL_HAS_ATOMIC64
	spin_lock_init(&conn->acurs_lock);
#endif

out:
	return rc;
}

#define SMCD_DMBE_SIZES		6 /* 0 -> 16KB, 1 -> 32KB, .. 6 -> 1MB */
#define SMCR_RMBE_SIZES		5 /* 0 -> 16KB, 1 -> 32KB, .. 5 -> 512KB */

/* convert the RMB size into the compressed notation (minimum 16K, see
 * SMCD/R_DMBE_SIZES.
 * In contrast to plain ilog2, this rounds towards the next power of 2,
 * so the socket application gets at least its desired sndbuf / rcvbuf size.
 */
static u8 smc_compress_bufsize(int size, bool is_smcd, bool is_rmb)
{
	const unsigned int max_scat = SG_MAX_SINGLE_ALLOC * PAGE_SIZE;
	u8 compressed;

	if (size <= SMC_BUF_MIN_SIZE)
		return 0;

	size = (size - 1) >> 14;  /* convert to 16K multiple */
	compressed = min_t(u8, ilog2(size) + 1,
			   is_smcd ? SMCD_DMBE_SIZES : SMCR_RMBE_SIZES);

	if (!is_smcd && is_rmb)
		/* RMBs are backed by & limited to max size of scatterlists */
		compressed = min_t(u8, compressed, ilog2(max_scat >> 14));

	return compressed;
}

/* convert the RMB size from compressed notation into integer */
int smc_uncompress_bufsize(u8 compressed)
{
	u32 size;

	size = 0x00000001 << (((int)compressed) + 14);
	return (int)size;
}

/* try to reuse a sndbuf or rmb description slot for a certain
 * buffer size; if not available, return NULL
 */
static struct smc_buf_desc *smc_buf_get_slot(int compressed_bufsize,
					     struct mutex *lock,
					     struct list_head *buf_list)
{
	struct smc_buf_desc *buf_slot;

	mutex_lock(lock);
	list_for_each_entry(buf_slot, buf_list, list) {
		if (cmpxchg(&buf_slot->used, 0, 1) == 0) {
			mutex_unlock(lock);
			return buf_slot;
		}
	}
	mutex_unlock(lock);
	return NULL;
}

/* one of the conditions for announcing a receiver's current window size is
 * that it "results in a minimum increase in the window size of 10% of the
 * receive buffer space" [RFC7609]
 */
static inline int smc_rmb_wnd_update_limit(int rmbe_size)
{
	return min_t(int, rmbe_size / 10, SOCK_MIN_SNDBUF / 2);
}

/* map an rmb buf to a link */
static int smcr_buf_map_link(struct smc_buf_desc *buf_desc, bool is_rmb,
			     struct smc_link *lnk)
{
	int rc;

	if (buf_desc->is_map_ib[lnk->link_idx])
		return 0;

	rc = sg_alloc_table(&buf_desc->sgt[lnk->link_idx], 1, GFP_KERNEL);
	if (rc)
		return rc;
	sg_set_buf(buf_desc->sgt[lnk->link_idx].sgl,
		   buf_desc->cpu_addr, buf_desc->len);

	/* map sg table to DMA address */
	rc = smc_ib_buf_map_sg(lnk, buf_desc,
			       is_rmb ? DMA_FROM_DEVICE : DMA_TO_DEVICE);
	/* SMC protocol depends on mapping to one DMA address only */
	if (rc != 1) {
		rc = -EAGAIN;
		goto free_table;
	}

	/* create a new memory region for the RMB */
	if (is_rmb) {
		rc = smc_ib_get_memory_region(lnk->roce_pd,
					      IB_ACCESS_REMOTE_WRITE |
					      IB_ACCESS_LOCAL_WRITE,
					      buf_desc, lnk->link_idx);
		if (rc)
			goto buf_unmap;
		smc_ib_sync_sg_for_device(lnk, buf_desc, DMA_FROM_DEVICE);
	}
	buf_desc->is_map_ib[lnk->link_idx] = true;
	return 0;

buf_unmap:
	smc_ib_buf_unmap_sg(lnk, buf_desc,
			    is_rmb ? DMA_FROM_DEVICE : DMA_TO_DEVICE);
free_table:
	sg_free_table(&buf_desc->sgt[lnk->link_idx]);
	return rc;
}

/* register a new rmb on IB device,
 * must be called under lgr->llc_conf_mutex lock
 */
int smcr_link_reg_rmb(struct smc_link *link, struct smc_buf_desc *rmb_desc)
{
	if (list_empty(&link->lgr->list))
		return -ENOLINK;
	if (!rmb_desc->is_reg_mr[link->link_idx]) {
		/* register memory region for new rmb */
		if (smc_wr_reg_send(link, rmb_desc->mr_rx[link->link_idx])) {
			rmb_desc->is_reg_err = true;
			return -EFAULT;
		}
		rmb_desc->is_reg_mr[link->link_idx] = true;
	}
	return 0;
}

static int _smcr_buf_map_lgr(struct smc_link *lnk, struct mutex *lock,
			     struct list_head *lst, bool is_rmb)
{
	struct smc_buf_desc *buf_desc, *bf;
	int rc = 0;

	mutex_lock(lock);
	list_for_each_entry_safe(buf_desc, bf, lst, list) {
		if (!buf_desc->used)
			continue;
		rc = smcr_buf_map_link(buf_desc, is_rmb, lnk);
		if (rc)
			goto out;
	}
out:
	mutex_unlock(lock);
	return rc;
}

/* map all used buffers of lgr for a new link */
int smcr_buf_map_lgr(struct smc_link *lnk)
{
	struct smc_link_group *lgr = lnk->lgr;
	int i, rc = 0;

	for (i = 0; i < SMC_RMBE_SIZES; i++) {
		rc = _smcr_buf_map_lgr(lnk, &lgr->rmbs_lock,
				       &lgr->rmbs[i], true);
		if (rc)
			return rc;
		rc = _smcr_buf_map_lgr(lnk, &lgr->sndbufs_lock,
				       &lgr->sndbufs[i], false);
		if (rc)
			return rc;
	}
	return 0;
}

/* register all used buffers of lgr for a new link,
 * must be called under lgr->llc_conf_mutex lock
 */
int smcr_buf_reg_lgr(struct smc_link *lnk)
{
	struct smc_link_group *lgr = lnk->lgr;
	struct smc_buf_desc *buf_desc, *bf;
	int i, rc = 0;

	mutex_lock(&lgr->rmbs_lock);
	for (i = 0; i < SMC_RMBE_SIZES; i++) {
		list_for_each_entry_safe(buf_desc, bf, &lgr->rmbs[i], list) {
			if (!buf_desc->used)
				continue;
			rc = smcr_link_reg_rmb(lnk, buf_desc);
			if (rc)
				goto out;
		}
	}
out:
	mutex_unlock(&lgr->rmbs_lock);
	return rc;
}

static struct smc_buf_desc *smcr_new_buf_create(struct smc_link_group *lgr,
						bool is_rmb, int bufsize)
{
	struct smc_buf_desc *buf_desc;

	/* try to alloc a new buffer */
	buf_desc = kzalloc(sizeof(*buf_desc), GFP_KERNEL);
	if (!buf_desc)
		return ERR_PTR(-ENOMEM);

	buf_desc->order = get_order(bufsize);
	buf_desc->pages = alloc_pages(GFP_KERNEL | __GFP_NOWARN |
				      __GFP_NOMEMALLOC | __GFP_COMP |
				      __GFP_NORETRY | __GFP_ZERO,
				      buf_desc->order);
	if (!buf_desc->pages) {
		kfree(buf_desc);
		return ERR_PTR(-EAGAIN);
	}
	buf_desc->cpu_addr = (void *)page_address(buf_desc->pages);
	buf_desc->len = bufsize;
	return buf_desc;
}

/* map buf_desc on all usable links,
 * unused buffers stay mapped as long as the link is up
 */
static int smcr_buf_map_usable_links(struct smc_link_group *lgr,
				     struct smc_buf_desc *buf_desc, bool is_rmb)
{
	int i, rc = 0;

	/* protect against parallel link reconfiguration */
	mutex_lock(&lgr->llc_conf_mutex);
	for (i = 0; i < SMC_LINKS_PER_LGR_MAX; i++) {
		struct smc_link *lnk = &lgr->lnk[i];

		if (!smc_link_usable(lnk))
			continue;
		if (smcr_buf_map_link(buf_desc, is_rmb, lnk)) {
			rc = -ENOMEM;
			goto out;
		}
	}
out:
	mutex_unlock(&lgr->llc_conf_mutex);
	return rc;
}

static struct smc_buf_desc *smcd_new_buf_create(struct smc_link_group *lgr,
						bool is_dmb, int bufsize)
{
	struct smc_buf_desc *buf_desc;
	int rc;

	/* try to alloc a new DMB */
	buf_desc = kzalloc(sizeof(*buf_desc), GFP_KERNEL);
	if (!buf_desc)
		return ERR_PTR(-ENOMEM);
	if (is_dmb) {
		rc = smc_ism_register_dmb(lgr, bufsize, buf_desc);
		if (rc) {
			kfree(buf_desc);
			if (rc == -ENOMEM)
				return ERR_PTR(-EAGAIN);
			if (rc == -ENOSPC)
				return ERR_PTR(-ENOSPC);
			return ERR_PTR(-EIO);
		}
		buf_desc->pages = virt_to_page(buf_desc->cpu_addr);
		/* CDC header stored in buf. So, pretend it was smaller */
		buf_desc->len = bufsize - sizeof(struct smcd_cdc_msg);
	} else {
		buf_desc->cpu_addr = kzalloc(bufsize, GFP_KERNEL |
					     __GFP_NOWARN | __GFP_NORETRY |
					     __GFP_NOMEMALLOC);
		if (!buf_desc->cpu_addr) {
			kfree(buf_desc);
			return ERR_PTR(-EAGAIN);
		}
		buf_desc->len = bufsize;
	}
	return buf_desc;
}

static int __smc_buf_create(struct smc_sock *smc, bool is_smcd, bool is_rmb)
{
	struct smc_buf_desc *buf_desc = ERR_PTR(-ENOMEM);
	struct smc_connection *conn = &smc->conn;
	struct smc_link_group *lgr = conn->lgr;
	struct list_head *buf_list;
	int bufsize, bufsize_short;
	bool is_dgraded = false;
	struct mutex *lock;	/* lock buffer list */
	int sk_buf_size;

	if (is_rmb)
		/* use socket recv buffer size (w/o overhead) as start value */
		sk_buf_size = smc->sk.sk_rcvbuf / 2;
	else
		/* use socket send buffer size (w/o overhead) as start value */
		sk_buf_size = smc->sk.sk_sndbuf / 2;

	for (bufsize_short = smc_compress_bufsize(sk_buf_size, is_smcd, is_rmb);
	     bufsize_short >= 0; bufsize_short--) {
		if (is_rmb) {
			lock = &lgr->rmbs_lock;
			buf_list = &lgr->rmbs[bufsize_short];
		} else {
			lock = &lgr->sndbufs_lock;
			buf_list = &lgr->sndbufs[bufsize_short];
		}
		bufsize = smc_uncompress_bufsize(bufsize_short);

		/* check for reusable slot in the link group */
		buf_desc = smc_buf_get_slot(bufsize_short, lock, buf_list);
		if (buf_desc) {
			SMC_STAT_RMB_SIZE(smc, is_smcd, is_rmb, bufsize);
			SMC_STAT_BUF_REUSE(smc, is_smcd, is_rmb);
			memset(buf_desc->cpu_addr, 0, bufsize);
			break; /* found reusable slot */
		}

		if (is_smcd)
			buf_desc = smcd_new_buf_create(lgr, is_rmb, bufsize);
		else
			buf_desc = smcr_new_buf_create(lgr, is_rmb, bufsize);

		if (PTR_ERR(buf_desc) == -ENOMEM)
			break;
		if (IS_ERR(buf_desc)) {
			if (!is_dgraded) {
				is_dgraded = true;
				SMC_STAT_RMB_DOWNGRADED(smc, is_smcd, is_rmb);
			}
			continue;
		}

		SMC_STAT_RMB_ALLOC(smc, is_smcd, is_rmb);
		SMC_STAT_RMB_SIZE(smc, is_smcd, is_rmb, bufsize);
		buf_desc->used = 1;
		mutex_lock(lock);
		list_add(&buf_desc->list, buf_list);
		mutex_unlock(lock);
		break; /* found */
	}

	if (IS_ERR(buf_desc))
		return PTR_ERR(buf_desc);

	if (!is_smcd) {
		if (smcr_buf_map_usable_links(lgr, buf_desc, is_rmb)) {
			smcr_buf_unuse(buf_desc, lgr);
			return -ENOMEM;
		}
	}

	if (is_rmb) {
		conn->rmb_desc = buf_desc;
		conn->rmbe_size_short = bufsize_short;
		smc->sk.sk_rcvbuf = bufsize * 2;
		atomic_set(&conn->bytes_to_rcv, 0);
		conn->rmbe_update_limit =
			smc_rmb_wnd_update_limit(buf_desc->len);
		if (is_smcd)
			smc_ism_set_conn(conn); /* map RMB/smcd_dev to conn */
	} else {
		conn->sndbuf_desc = buf_desc;
		smc->sk.sk_sndbuf = bufsize * 2;
		atomic_set(&conn->sndbuf_space, bufsize);
	}
	return 0;
}

void smc_sndbuf_sync_sg_for_cpu(struct smc_connection *conn)
{
	if (!conn->lgr || conn->lgr->is_smcd || !smc_link_active(conn->lnk))
		return;
	smc_ib_sync_sg_for_cpu(conn->lnk, conn->sndbuf_desc, DMA_TO_DEVICE);
}

void smc_sndbuf_sync_sg_for_device(struct smc_connection *conn)
{
	if (!conn->lgr || conn->lgr->is_smcd || !smc_link_active(conn->lnk))
		return;
	smc_ib_sync_sg_for_device(conn->lnk, conn->sndbuf_desc, DMA_TO_DEVICE);
}

void smc_rmb_sync_sg_for_cpu(struct smc_connection *conn)
{
	int i;

	if (!conn->lgr || conn->lgr->is_smcd)
		return;
	for (i = 0; i < SMC_LINKS_PER_LGR_MAX; i++) {
		if (!smc_link_active(&conn->lgr->lnk[i]))
			continue;
		smc_ib_sync_sg_for_cpu(&conn->lgr->lnk[i], conn->rmb_desc,
				       DMA_FROM_DEVICE);
	}
}

void smc_rmb_sync_sg_for_device(struct smc_connection *conn)
{
	int i;

	if (!conn->lgr || conn->lgr->is_smcd)
		return;
	for (i = 0; i < SMC_LINKS_PER_LGR_MAX; i++) {
		if (!smc_link_active(&conn->lgr->lnk[i]))
			continue;
		smc_ib_sync_sg_for_device(&conn->lgr->lnk[i], conn->rmb_desc,
					  DMA_FROM_DEVICE);
	}
}

/* create the send and receive buffer for an SMC socket;
 * receive buffers are called RMBs;
 * (even though the SMC protocol allows more than one RMB-element per RMB,
 * the Linux implementation uses just one RMB-element per RMB, i.e. uses an
 * extra RMB for every connection in a link group
 */
int smc_buf_create(struct smc_sock *smc, bool is_smcd)
{
	int rc;

	/* create send buffer */
	rc = __smc_buf_create(smc, is_smcd, false);
	if (rc)
		return rc;
	/* create rmb */
	rc = __smc_buf_create(smc, is_smcd, true);
	if (rc) {
		mutex_lock(&smc->conn.lgr->sndbufs_lock);
		list_del(&smc->conn.sndbuf_desc->list);
		mutex_unlock(&smc->conn.lgr->sndbufs_lock);
		smc_buf_free(smc->conn.lgr, false, smc->conn.sndbuf_desc);
		smc->conn.sndbuf_desc = NULL;
	}
	return rc;
}

static inline int smc_rmb_reserve_rtoken_idx(struct smc_link_group *lgr)
{
	int i;

	for_each_clear_bit(i, lgr->rtokens_used_mask, SMC_RMBS_PER_LGR_MAX) {
		if (!test_and_set_bit(i, lgr->rtokens_used_mask))
			return i;
	}
	return -ENOSPC;
}

static int smc_rtoken_find_by_link(struct smc_link_group *lgr, int lnk_idx,
				   u32 rkey)
{
	int i;

	for (i = 0; i < SMC_RMBS_PER_LGR_MAX; i++) {
		if (test_bit(i, lgr->rtokens_used_mask) &&
		    lgr->rtokens[i][lnk_idx].rkey == rkey)
			return i;
	}
	return -ENOENT;
}

/* set rtoken for a new link to an existing rmb */
void smc_rtoken_set(struct smc_link_group *lgr, int link_idx, int link_idx_new,
		    __be32 nw_rkey_known, __be64 nw_vaddr, __be32 nw_rkey)
{
	int rtok_idx;

	rtok_idx = smc_rtoken_find_by_link(lgr, link_idx, ntohl(nw_rkey_known));
	if (rtok_idx == -ENOENT)
		return;
	lgr->rtokens[rtok_idx][link_idx_new].rkey = ntohl(nw_rkey);
	lgr->rtokens[rtok_idx][link_idx_new].dma_addr = be64_to_cpu(nw_vaddr);
}

/* set rtoken for a new link whose link_id is given */
void smc_rtoken_set2(struct smc_link_group *lgr, int rtok_idx, int link_id,
		     __be64 nw_vaddr, __be32 nw_rkey)
{
	u64 dma_addr = be64_to_cpu(nw_vaddr);
	u32 rkey = ntohl(nw_rkey);
	bool found = false;
	int link_idx;

	for (link_idx = 0; link_idx < SMC_LINKS_PER_LGR_MAX; link_idx++) {
		if (lgr->lnk[link_idx].link_id == link_id) {
			found = true;
			break;
		}
	}
	if (!found)
		return;
	lgr->rtokens[rtok_idx][link_idx].rkey = rkey;
	lgr->rtokens[rtok_idx][link_idx].dma_addr = dma_addr;
}

/* add a new rtoken from peer */
int smc_rtoken_add(struct smc_link *lnk, __be64 nw_vaddr, __be32 nw_rkey)
{
	struct smc_link_group *lgr = smc_get_lgr(lnk);
	u64 dma_addr = be64_to_cpu(nw_vaddr);
	u32 rkey = ntohl(nw_rkey);
	int i;

	for (i = 0; i < SMC_RMBS_PER_LGR_MAX; i++) {
		if (lgr->rtokens[i][lnk->link_idx].rkey == rkey &&
		    lgr->rtokens[i][lnk->link_idx].dma_addr == dma_addr &&
		    test_bit(i, lgr->rtokens_used_mask)) {
			/* already in list */
			return i;
		}
	}
	i = smc_rmb_reserve_rtoken_idx(lgr);
	if (i < 0)
		return i;
	lgr->rtokens[i][lnk->link_idx].rkey = rkey;
	lgr->rtokens[i][lnk->link_idx].dma_addr = dma_addr;
	return i;
}

/* delete an rtoken from all links */
int smc_rtoken_delete(struct smc_link *lnk, __be32 nw_rkey)
{
	struct smc_link_group *lgr = smc_get_lgr(lnk);
	u32 rkey = ntohl(nw_rkey);
	int i, j;

	for (i = 0; i < SMC_RMBS_PER_LGR_MAX; i++) {
		if (lgr->rtokens[i][lnk->link_idx].rkey == rkey &&
		    test_bit(i, lgr->rtokens_used_mask)) {
			for (j = 0; j < SMC_LINKS_PER_LGR_MAX; j++) {
				lgr->rtokens[i][j].rkey = 0;
				lgr->rtokens[i][j].dma_addr = 0;
			}
			clear_bit(i, lgr->rtokens_used_mask);
			return 0;
		}
	}
	return -ENOENT;
}

/* save rkey and dma_addr received from peer during clc handshake */
int smc_rmb_rtoken_handling(struct smc_connection *conn,
			    struct smc_link *lnk,
			    struct smc_clc_msg_accept_confirm *clc)
{
	conn->rtoken_idx = smc_rtoken_add(lnk, clc->r0.rmb_dma_addr,
					  clc->r0.rmb_rkey);
	if (conn->rtoken_idx < 0)
		return conn->rtoken_idx;
	return 0;
}

static void smc_core_going_away(void)
{
	struct smc_ib_device *smcibdev;
	struct smcd_dev *smcd;

	mutex_lock(&smc_ib_devices.mutex);
	list_for_each_entry(smcibdev, &smc_ib_devices.list, list) {
		int i;

		for (i = 0; i < SMC_MAX_PORTS; i++)
			set_bit(i, smcibdev->ports_going_away);
	}
	mutex_unlock(&smc_ib_devices.mutex);

	mutex_lock(&smcd_dev_list.mutex);
	list_for_each_entry(smcd, &smcd_dev_list.list, list) {
		smcd->going_away = 1;
	}
	mutex_unlock(&smcd_dev_list.mutex);
}

/* Clean up all SMC link groups */
static void smc_lgrs_shutdown(void)
{
	struct smcd_dev *smcd;

	smc_core_going_away();

	smc_smcr_terminate_all(NULL);

	mutex_lock(&smcd_dev_list.mutex);
	list_for_each_entry(smcd, &smcd_dev_list.list, list)
		smc_smcd_terminate_all(smcd);
	mutex_unlock(&smcd_dev_list.mutex);
}

static int smc_core_reboot_event(struct notifier_block *this,
				 unsigned long event, void *ptr)
{
	smc_lgrs_shutdown();
	smc_ib_unregister_client();
	return 0;
}

static struct notifier_block smc_reboot_notifier = {
	.notifier_call = smc_core_reboot_event,
};

int __init smc_core_init(void)
{
	return register_reboot_notifier(&smc_reboot_notifier);
}

/* Called (from smc_exit) when module is removed */
void smc_core_exit(void)
{
	unregister_reboot_notifier(&smc_reboot_notifier);
	smc_lgrs_shutdown();
}<|MERGE_RESOLUTION|>--- conflicted
+++ resolved
@@ -34,10 +34,7 @@
 #include "smc_ism.h"
 #include "smc_netlink.h"
 #include "smc_stats.h"
-<<<<<<< HEAD
-=======
 #include "smc_tracepoint.h"
->>>>>>> df0cc57e
 
 #define SMC_LGR_NUM_INCR		256
 #define SMC_LGR_FREE_DELAY_SERV		(600 * HZ)
