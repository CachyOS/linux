--- conflicted
+++ resolved
@@ -4122,17 +4122,10 @@
 static int kvm_get_stat_per_vm(struct kvm *kvm, size_t offset, u64 *val)
 {
 	*val = *(ulong *)((void *)kvm + offset);
-<<<<<<< HEAD
-
-	return 0;
-}
-
-=======
-
-	return 0;
-}
-
->>>>>>> 2c523b34
+
+	return 0;
+}
+
 static int kvm_clear_stat_per_vm(struct kvm *kvm, size_t offset)
 {
 	*(ulong *)((void *)kvm + offset) = 0;
@@ -4416,14 +4409,6 @@
 
 /**
  * kvm_get_running_vcpu - get the vcpu running on the current CPU.
-<<<<<<< HEAD
- * Thanks to preempt notifiers, this can also be called from
- * preemptible context.
- */
-struct kvm_vcpu *kvm_get_running_vcpu(void)
-{
-        return __this_cpu_read(kvm_running_vcpu);
-=======
  *
  * We can disable preemption locally around accessing the per-CPU variable,
  * and use the resolved vcpu pointer after enabling preemption again,
@@ -4440,7 +4425,6 @@
 	preempt_enable();
 
 	return vcpu;
->>>>>>> 2c523b34
 }
 
 /**
