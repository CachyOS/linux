--- conflicted
+++ resolved
@@ -843,17 +843,10 @@
 	pagefault_enable();
 	if (ret > 0)
 		written = ret;
-<<<<<<< HEAD
 
 	if (should_fault_in_pages(ret, to, &prev_count, &window_size)) {
 		size_t leftover;
 
-=======
-
-	if (should_fault_in_pages(ret, to, &prev_count, &window_size)) {
-		size_t leftover;
-
->>>>>>> 754e0b0e
 		gfs2_holder_allow_demote(gh);
 		leftover = fault_in_iov_iter_writeable(to, window_size);
 		gfs2_holder_disallow_demote(gh);
