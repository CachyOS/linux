# SPDX-License-Identifier: (GPL-2.0-only OR BSD-2-Clause)
%YAML 1.2
---
$id: http://devicetree.org/schemas/iio/addac/adi,ad74413r.yaml#
$schema: http://devicetree.org/meta-schemas/core.yaml#

title: Analog Devices AD74412R/AD74413R device

maintainers:
  - Cosmin Tanislav <cosmin.tanislav@analog.com>

description: |
  The AD74412R and AD74413R are quad-channel software configurable input/output
  solutions for building and process control applications. They contain
  functionality for analog output, analog input, digital input, resistance
  temperature detector, and thermocouple measurements integrated
  into a single chip solution with an SPI interface.
  The devices feature a 16-bit ADC and four configurable 13-bit DACs to provide
  four configurable input/output channels and a suite of diagnostic functions.
  The AD74413R differentiates itself from the AD74412R by being HART-compatible.
    https://www.analog.com/en/products/ad74412r.html
    https://www.analog.com/en/products/ad74413r.html

properties:
  compatible:
    enum:
      - adi,ad74412r
      - adi,ad74413r

  reg:
    maxItems: 1

  '#address-cells':
    const: 1

  '#size-cells':
    const: 0

  spi-max-frequency:
    maximum: 1000000

  spi-cpol: true

  interrupts:
    maxItems: 1

  refin-supply: true

  shunt-resistor-micro-ohms:
    description:
      Shunt (sense) resistor value in micro-Ohms.
    default: 100000000

  reset-gpios:
    maxItems: 1

required:
  - compatible
  - reg
  - spi-max-frequency
  - spi-cpol
  - refin-supply

patternProperties:
  "^channel@[0-3]$":
    type: object
    additionalProperties: false
    description: Represents the external channels which are connected to the device.

    properties:
      reg:
        description: |
          The channel number. It can have up to 4 channels numbered from 0 to 3.
        minimum: 0
        maximum: 3

      adi,ch-func:
        $ref: /schemas/types.yaml#/definitions/uint32
        description: |
          Channel function.
          HART functions are not supported on AD74412R.
          0 - CH_FUNC_HIGH_IMPEDANCE
          1 - CH_FUNC_VOLTAGE_OUTPUT
          2 - CH_FUNC_CURRENT_OUTPUT
          3 - CH_FUNC_VOLTAGE_INPUT
          4 - CH_FUNC_CURRENT_INPUT_EXT_POWER
          5 - CH_FUNC_CURRENT_INPUT_LOOP_POWER
          6 - CH_FUNC_RESISTANCE_INPUT
          7 - CH_FUNC_DIGITAL_INPUT_LOGIC
          8 - CH_FUNC_DIGITAL_INPUT_LOOP_POWER
          9 - CH_FUNC_CURRENT_INPUT_EXT_POWER_HART
          10 - CH_FUNC_CURRENT_INPUT_LOOP_POWER_HART
        minimum: 0
        maximum: 10
        default: 0

      adi,gpo-comparator:
        type: boolean
        description: |
          Whether to configure GPO as a comparator or not.
          When not configured as a comparator, the GPO will be treated as an
          output-only GPIO.

    required:
      - reg

allOf:
  - $ref: /schemas/spi/spi-peripheral-props.yaml#

unevaluatedProperties: false

examples:
  - |
    #include <dt-bindings/gpio/gpio.h>
    #include <dt-bindings/interrupt-controller/irq.h>
    #include <dt-bindings/iio/addac/adi,ad74413r.h>

    spi {
      #address-cells = <1>;
      #size-cells = <0>;

<<<<<<< HEAD
      cs-gpios = <&gpio 17 GPIO_ACTIVE_LOW>;

      ad74413r@0 {
=======
      addac@0 {
>>>>>>> f361c96c
        compatible = "adi,ad74413r";
        reg = <0>;
        spi-max-frequency = <1000000>;
        spi-cpol;

        #address-cells = <1>;
        #size-cells = <0>;

        interrupt-parent = <&gpio>;
        interrupts = <26 IRQ_TYPE_EDGE_FALLING>;

        refin-supply = <&ad74413r_refin>;
        reset-gpios = <&gpio2 6 GPIO_ACTIVE_LOW>;

        channel@0 {
          reg = <0>;

          adi,ch-func = <CH_FUNC_VOLTAGE_OUTPUT>;
        };

        channel@1 {
          reg = <1>;

          adi,ch-func = <CH_FUNC_CURRENT_OUTPUT>;
        };

        channel@2 {
          reg = <2>;

          adi,ch-func = <CH_FUNC_DIGITAL_INPUT_LOGIC>;
          adi,gpo-comparator;
        };

        channel@3 {
          reg = <3>;

          adi,ch-func = <CH_FUNC_CURRENT_INPUT_EXT_POWER>;
        };
      };
    };
...<|MERGE_RESOLUTION|>--- conflicted
+++ resolved
@@ -119,13 +119,7 @@
       #address-cells = <1>;
       #size-cells = <0>;
 
-<<<<<<< HEAD
-      cs-gpios = <&gpio 17 GPIO_ACTIVE_LOW>;
-
-      ad74413r@0 {
-=======
       addac@0 {
->>>>>>> f361c96c
         compatible = "adi,ad74413r";
         reg = <0>;
         spi-max-frequency = <1000000>;
